//
// Copyright Amazon.com Inc. or its affiliates.
// All Rights Reserved.
//
// SPDX-License-Identifier: Apache-2.0
//

import XCTest
import ClientRuntime
import SmithyTestUtil

class ProviderTests: HttpRequestTestBase {

    func testURlPathProvider() {
        var mockInput = MockInput()
        mockInput.value = 3

        XCTAssert(MockInput.urlPathProvider(mockInput) == "/3")
    }

    func testURLPathMiddleware() async throws {
        var mockInput = MockInput()
        mockInput.value = 3

        let context = HttpContextBuilder().withDecoder(value: JSONDecoder()).build()

        var operationStack = OperationStack<MockInput, MockOutput>(id: "testURLPathOperation")
<<<<<<< HEAD
        operationStack.initializeStep.intercept(position: .after, middleware: URLPathMiddleware<MockInput, MockOutput>())
        operationStack.deserializeStep.intercept(position: .after, middleware: MockDeserializeMiddleware<MockOutput>(id: "TestDeserializeMiddleware", responseClosure: MockOutput.responseClosure(_:)))
=======
        operationStack.initializeStep.intercept(position: .after, middleware: URLPathMiddleware<MockInput, MockOutput>(MockInput.urlPathProvider(_:)))
        operationStack.deserializeStep.intercept(position: .after, middleware: MockDeserializeMiddleware<MockOutput, MockMiddlewareError>(id: "TestDeserializeMiddleware"))
>>>>>>> a084a202
        _ = try await operationStack.handleMiddleware(context: context,
                                        input: mockInput,
                                        next: MockHandler { (context, request) in

            XCTAssert(context.getPath() == "/3")
            let httpResponse = HttpResponse(body: ByteStream.noStream, statusCode: HttpStatusCode.ok)
            let output = OperationOutput<MockOutput>(httpResponse: httpResponse)
            return output
        })
    }

    func testQueryItemMiddleware() async throws {
        var mockInput = MockInput()
        mockInput.value = 3

        let context = HttpContextBuilder().withDecoder(value: JSONDecoder()).build()

        var operationStack = OperationStack<MockInput, MockOutput>(id: "testURLPathOperation")
<<<<<<< HEAD
        operationStack.serializeStep.intercept(position: .after, middleware: QueryItemMiddleware())
        operationStack.deserializeStep.intercept(position: .after, middleware: MockDeserializeMiddleware<MockOutput>(id: "TestDeserializeMiddleware", responseClosure: MockOutput.responseClosure(_:)))
=======
        operationStack.serializeStep.intercept(position: .after, middleware: QueryItemMiddleware(MockInput.queryItemProvider(_:)))
        operationStack.deserializeStep.intercept(position: .after, middleware: MockDeserializeMiddleware<MockOutput, MockMiddlewareError>(id: "TestDeserializeMiddleware"))
>>>>>>> a084a202
        _ = try await operationStack.handleMiddleware(context: context,
                                        input: mockInput,
                                        next: MockHandler { (context, request) in

            XCTAssert(request.queryItems?.count == 1)
            XCTAssert(request.queryItems?.first(where: { queryItem in
                queryItem.value == "3"
            }) != nil)
            let httpResponse = HttpResponse(body: ByteStream.noStream, statusCode: HttpStatusCode.ok)
            let output = OperationOutput<MockOutput>(httpResponse: httpResponse)
            return output
        })
    }

    func testHeaderProvider() {
        var mockInput = MockInput()
        mockInput.value = 3

        XCTAssert(MockInput.headerProvider(mockInput).headers.count == 1)
    }

    func testHeaderMiddleware() async throws {
        var mockInput = MockInput()
        mockInput.value = 3

        let context = HttpContextBuilder().withDecoder(value: JSONDecoder()).build()

        var operationStack = OperationStack<MockInput, MockOutput>(id: "testURLPathOperation")
<<<<<<< HEAD
        operationStack.serializeStep.intercept(position: .after, middleware: HeaderMiddleware())
        operationStack.deserializeStep.intercept(position: .after, middleware: MockDeserializeMiddleware<MockOutput>(id: "TestDeserializeMiddleware", responseClosure: MockOutput.responseClosure(_:)))
=======
        operationStack.serializeStep.intercept(position: .after, middleware: HeaderMiddleware(MockInput.headerProvider(_:)))
        operationStack.deserializeStep.intercept(position: .after, middleware: MockDeserializeMiddleware<MockOutput, MockMiddlewareError>(id: "TestDeserializeMiddleware"))
>>>>>>> a084a202
        _ = try await operationStack.handleMiddleware(context: context,
                                        input: mockInput,
                                        next: MockHandler { (context, request) in

            XCTAssert(request.headers.headers.count == 1)
            XCTAssert(request.headers.headers.first(where: { header in
                header.value == ["3"]
            }) != nil)
            let httpResponse = HttpResponse(body: ByteStream.noStream, statusCode: HttpStatusCode.ok)
            let output = OperationOutput<MockOutput>(httpResponse: httpResponse)
            return output
        })
    }
}

extension MockInput {

    static func urlPathProvider(_ mock: MockInput) -> String? {
        guard let value = mock.value else {
            return nil
        }
        return "/\(value)"
    }

    static func queryItemProvider(_ mock: MockInput) -> [SDKURLQueryItem] {
        var items = [SDKURLQueryItem]()

        if let value = mock.value {
            let valueQueryItem = SDKURLQueryItem(name: "test", value: "\(value)")
            items.append(valueQueryItem)
        }
        return items
    }

    static func headerProvider(_ mock: MockInput) -> Headers {
        var items = Headers()

        if let value = mock.value {
            let headerItem = Header(name: "test", value: "\(value)")
            items.add(headerItem)
        }

        return items
    }
}<|MERGE_RESOLUTION|>--- conflicted
+++ resolved
@@ -25,13 +25,8 @@
         let context = HttpContextBuilder().withDecoder(value: JSONDecoder()).build()
 
         var operationStack = OperationStack<MockInput, MockOutput>(id: "testURLPathOperation")
-<<<<<<< HEAD
-        operationStack.initializeStep.intercept(position: .after, middleware: URLPathMiddleware<MockInput, MockOutput>())
+        operationStack.initializeStep.intercept(position: .after, middleware: URLPathMiddleware<MockInput, MockOutput>(MockInput.urlPathProvider(_:)))
         operationStack.deserializeStep.intercept(position: .after, middleware: MockDeserializeMiddleware<MockOutput>(id: "TestDeserializeMiddleware", responseClosure: MockOutput.responseClosure(_:)))
-=======
-        operationStack.initializeStep.intercept(position: .after, middleware: URLPathMiddleware<MockInput, MockOutput>(MockInput.urlPathProvider(_:)))
-        operationStack.deserializeStep.intercept(position: .after, middleware: MockDeserializeMiddleware<MockOutput, MockMiddlewareError>(id: "TestDeserializeMiddleware"))
->>>>>>> a084a202
         _ = try await operationStack.handleMiddleware(context: context,
                                         input: mockInput,
                                         next: MockHandler { (context, request) in
@@ -50,13 +45,8 @@
         let context = HttpContextBuilder().withDecoder(value: JSONDecoder()).build()
 
         var operationStack = OperationStack<MockInput, MockOutput>(id: "testURLPathOperation")
-<<<<<<< HEAD
-        operationStack.serializeStep.intercept(position: .after, middleware: QueryItemMiddleware())
+        operationStack.serializeStep.intercept(position: .after, middleware: QueryItemMiddleware(MockInput.queryItemProvider(_:)))
         operationStack.deserializeStep.intercept(position: .after, middleware: MockDeserializeMiddleware<MockOutput>(id: "TestDeserializeMiddleware", responseClosure: MockOutput.responseClosure(_:)))
-=======
-        operationStack.serializeStep.intercept(position: .after, middleware: QueryItemMiddleware(MockInput.queryItemProvider(_:)))
-        operationStack.deserializeStep.intercept(position: .after, middleware: MockDeserializeMiddleware<MockOutput, MockMiddlewareError>(id: "TestDeserializeMiddleware"))
->>>>>>> a084a202
         _ = try await operationStack.handleMiddleware(context: context,
                                         input: mockInput,
                                         next: MockHandler { (context, request) in
@@ -85,13 +75,8 @@
         let context = HttpContextBuilder().withDecoder(value: JSONDecoder()).build()
 
         var operationStack = OperationStack<MockInput, MockOutput>(id: "testURLPathOperation")
-<<<<<<< HEAD
-        operationStack.serializeStep.intercept(position: .after, middleware: HeaderMiddleware())
+        operationStack.serializeStep.intercept(position: .after, middleware: HeaderMiddleware(MockInput.headerProvider(_:)))
         operationStack.deserializeStep.intercept(position: .after, middleware: MockDeserializeMiddleware<MockOutput>(id: "TestDeserializeMiddleware", responseClosure: MockOutput.responseClosure(_:)))
-=======
-        operationStack.serializeStep.intercept(position: .after, middleware: HeaderMiddleware(MockInput.headerProvider(_:)))
-        operationStack.deserializeStep.intercept(position: .after, middleware: MockDeserializeMiddleware<MockOutput, MockMiddlewareError>(id: "TestDeserializeMiddleware"))
->>>>>>> a084a202
         _ = try await operationStack.handleMiddleware(context: context,
                                         input: mockInput,
                                         next: MockHandler { (context, request) in
