//
// Copyright Amazon.com Inc. or its affiliates.
// All Rights Reserved.
//
// SPDX-License-Identifier: Apache-2.0
//

import XCTest
import ClientRuntime
import SmithyTestUtil

class ProviderTests: HttpRequestTestBase {

    func testURlPathProvider() {
        var mockInput = MockInput()
        mockInput.value = 3

        XCTAssert(MockInput.urlPathProvider(mockInput) == "/3")
    }

    func testURLPathMiddleware() async throws {
        var mockInput = MockInput()
        mockInput.value = 3

        let context = HttpContextBuilder().withDecoder(value: JSONDecoder()).build()

        var operationStack = OperationStack<MockInput, MockOutput>(id: "testURLPathOperation")
<<<<<<< HEAD
        operationStack.initializeStep.intercept(position: .after, middleware: URLPathMiddleware<MockInput, MockOutput>())
=======
        operationStack.initializeStep.intercept(position: .after, middleware: URLPathMiddleware<MockInput, MockOutput>(MockInput.urlPathProvider(_:)))
>>>>>>> a084a202
        operationStack.deserializeStep.intercept(position: .after, middleware: MockDeserializeMiddleware<MockOutput, MockMiddlewareError>(id: "TestDeserializeMiddleware"))
        _ = try await operationStack.handleMiddleware(context: context,
                                        input: mockInput,
                                        next: MockHandler { (context, request) in

            XCTAssert(context.getPath() == "/3")
            let httpResponse = HttpResponse(body: ByteStream.noStream, statusCode: HttpStatusCode.ok)
            let output = OperationOutput<MockOutput>(httpResponse: httpResponse)
            return output
        })
    }

    func testQueryItemMiddleware() async throws {
        var mockInput = MockInput()
        mockInput.value = 3

        let context = HttpContextBuilder().withDecoder(value: JSONDecoder()).build()

        var operationStack = OperationStack<MockInput, MockOutput>(id: "testURLPathOperation")
<<<<<<< HEAD
        operationStack.serializeStep.intercept(position: .after, middleware: QueryItemMiddleware())
=======
        operationStack.serializeStep.intercept(position: .after, middleware: QueryItemMiddleware(MockInput.queryItemProvider(_:)))
>>>>>>> a084a202
        operationStack.deserializeStep.intercept(position: .after, middleware: MockDeserializeMiddleware<MockOutput, MockMiddlewareError>(id: "TestDeserializeMiddleware"))
        _ = try await operationStack.handleMiddleware(context: context,
                                        input: mockInput,
                                        next: MockHandler { (context, request) in

            XCTAssert(request.queryItems?.count == 1)
            XCTAssert(request.queryItems?.first(where: { queryItem in
                queryItem.value == "3"
            }) != nil)
            let httpResponse = HttpResponse(body: ByteStream.noStream, statusCode: HttpStatusCode.ok)
            let output = OperationOutput<MockOutput>(httpResponse: httpResponse)
            return output
        })
    }

    func testHeaderProvider() {
        var mockInput = MockInput()
        mockInput.value = 3

        XCTAssert(MockInput.headerProvider(mockInput).headers.count == 1)
    }

    func testHeaderMiddleware() async throws {
        var mockInput = MockInput()
        mockInput.value = 3

        let context = HttpContextBuilder().withDecoder(value: JSONDecoder()).build()

        var operationStack = OperationStack<MockInput, MockOutput>(id: "testURLPathOperation")
<<<<<<< HEAD
        operationStack.serializeStep.intercept(position: .after, middleware: HeaderMiddleware())
=======
        operationStack.serializeStep.intercept(position: .after, middleware: HeaderMiddleware(MockInput.headerProvider(_:)))
>>>>>>> a084a202
        operationStack.deserializeStep.intercept(position: .after, middleware: MockDeserializeMiddleware<MockOutput, MockMiddlewareError>(id: "TestDeserializeMiddleware"))
        _ = try await operationStack.handleMiddleware(context: context,
                                        input: mockInput,
                                        next: MockHandler { (context, request) in

            XCTAssert(request.headers.headers.count == 1)
            XCTAssert(request.headers.headers.first(where: { header in
                header.value == ["3"]
            }) != nil)
            let httpResponse = HttpResponse(body: ByteStream.noStream, statusCode: HttpStatusCode.ok)
            let output = OperationOutput<MockOutput>(httpResponse: httpResponse)
            return output
        })
    }
}

extension MockInput {

    static func urlPathProvider(_ mock: MockInput) -> String? {
        guard let value = mock.value else {
            return nil
        }
        return "/\(value)"
    }

    static func queryItemProvider(_ mock: MockInput) -> [SDKURLQueryItem] {
        var items = [SDKURLQueryItem]()

        if let value = mock.value {
            let valueQueryItem = SDKURLQueryItem(name: "test", value: "\(value)")
            items.append(valueQueryItem)
        }
        return items
    }

    static func headerProvider(_ mock: MockInput) -> Headers {
        var items = Headers()

        if let value = mock.value {
            let headerItem = Header(name: "test", value: "\(value)")
            items.add(headerItem)
        }

        return items
    }
}<|MERGE_RESOLUTION|>--- conflicted
+++ resolved
@@ -25,11 +25,7 @@
         let context = HttpContextBuilder().withDecoder(value: JSONDecoder()).build()
 
         var operationStack = OperationStack<MockInput, MockOutput>(id: "testURLPathOperation")
-<<<<<<< HEAD
-        operationStack.initializeStep.intercept(position: .after, middleware: URLPathMiddleware<MockInput, MockOutput>())
-=======
         operationStack.initializeStep.intercept(position: .after, middleware: URLPathMiddleware<MockInput, MockOutput>(MockInput.urlPathProvider(_:)))
->>>>>>> a084a202
         operationStack.deserializeStep.intercept(position: .after, middleware: MockDeserializeMiddleware<MockOutput, MockMiddlewareError>(id: "TestDeserializeMiddleware"))
         _ = try await operationStack.handleMiddleware(context: context,
                                         input: mockInput,
@@ -49,11 +45,7 @@
         let context = HttpContextBuilder().withDecoder(value: JSONDecoder()).build()
 
         var operationStack = OperationStack<MockInput, MockOutput>(id: "testURLPathOperation")
-<<<<<<< HEAD
-        operationStack.serializeStep.intercept(position: .after, middleware: QueryItemMiddleware())
-=======
         operationStack.serializeStep.intercept(position: .after, middleware: QueryItemMiddleware(MockInput.queryItemProvider(_:)))
->>>>>>> a084a202
         operationStack.deserializeStep.intercept(position: .after, middleware: MockDeserializeMiddleware<MockOutput, MockMiddlewareError>(id: "TestDeserializeMiddleware"))
         _ = try await operationStack.handleMiddleware(context: context,
                                         input: mockInput,
@@ -83,11 +75,7 @@
         let context = HttpContextBuilder().withDecoder(value: JSONDecoder()).build()
 
         var operationStack = OperationStack<MockInput, MockOutput>(id: "testURLPathOperation")
-<<<<<<< HEAD
-        operationStack.serializeStep.intercept(position: .after, middleware: HeaderMiddleware())
-=======
         operationStack.serializeStep.intercept(position: .after, middleware: HeaderMiddleware(MockInput.headerProvider(_:)))
->>>>>>> a084a202
         operationStack.deserializeStep.intercept(position: .after, middleware: MockDeserializeMiddleware<MockOutput, MockMiddlewareError>(id: "TestDeserializeMiddleware"))
         _ = try await operationStack.handleMiddleware(context: context,
                                         input: mockInput,
