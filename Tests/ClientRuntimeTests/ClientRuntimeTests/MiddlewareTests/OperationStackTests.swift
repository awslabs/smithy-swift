--- conflicted
+++ resolved
@@ -59,26 +59,8 @@
                                                 let output = OperationOutput<MockOutput>(httpResponse: httpResponse)
                                                 return output
                                             })
-<<<<<<< HEAD
-        let expectations = [
-            expectInitializeMiddleware,
-            expectSerializeMiddleware,
-            expectBuildMiddleware,
-            expectFinalizeMiddleware,
-            expectDeserializeMiddleware,
-            expectHandler
-        ]
-#if swift(>=5.8)
-        await fulfillment(of: expectations, timeout: defaultTimeout)
-#else
-        wait(for: expectations, timeout: defaultTimeout)
-#endif
-
-        XCTAssert(result.value == 200)
-=======
         XCTAssertEqual(result.value, 200)
         XCTAssertEqual(currExpectCount, 7)
->>>>>>> 83823b08
     }
 
     private func checkOrder(_ currCount: inout Int, _ expectedCount: Int) {
