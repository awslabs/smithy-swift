/*
 * Copyright Amazon.com, Inc. or its affiliates. All Rights Reserved.
 * SPDX-License-Identifier: Apache-2.0.
 */

import Smithy
import SmithyHTTPAPI
import XCTest
import AwsCommonRuntimeKit
import struct Foundation.URLQueryItem
@testable import ClientRuntime
// In Linux, Foundation.URLRequest is moved to FoundationNetworking.
#if canImport(FoundationNetworking)
import FoundationNetworking
#else
import struct Foundation.URLRequest
#endif

class HttpRequestTests: NetworkingTestUtils {

    override func setUp() {
        super.setUp()
    }

    func testSdkHttpRequestToHttpRequest() throws {
        let headers = Headers(["header-item-name": "header-item-value"])
        let endpoint = Endpoint(host: "host.com", path: "/", headers: headers)

        let httpBody = ByteStream.data(expectedMockRequestData)
        let mockHttpRequest = SdkHttpRequest(method: .get, endpoint: endpoint, body: httpBody)
        mockHttpRequest.withHeader(name: "foo", value: "bar")
        let httpRequest = try mockHttpRequest.toHttpRequest()

        XCTAssertNotNil(httpRequest)
        let headersFromRequest = httpRequest.getHeaders()
        XCTAssertNotNil(headers)

        // Check headers
        var additionalHeaderFound = false
        for index in 0...(httpRequest.headerCount - 1) {
            let header1 = headersFromRequest[index]
            let header2 = mockHttpRequest.headers.headers[index]

            // Check for additional header
            if header1.name == "foo" {
                XCTAssertEqual(header1.value, "bar")
                additionalHeaderFound = true
            }

            XCTAssertEqual(header1.name, header2.name)
            XCTAssertEqual(header1.value, header2.value.joined(separator: ","))
        }

        XCTAssertTrue(additionalHeaderFound, "Additional header 'foo' not found in httpRequest")
        XCTAssertEqual(httpRequest.method, "GET")

        if let bodyLength = try httpRequest.body?.length() {
            XCTAssertEqual(Int(bodyLength), expectedMockRequestData.count)
        }
    }

    func testSdkHttpRequestToURLRequest() async throws {
        let headers = Headers(["Testname-1": "testvalue-1", "Testname-2": "testvalue-2"])
        let endpoint = Endpoint(host: "host.com", path: "/", headers: headers)

        let httpBody = ByteStream.data(expectedMockRequestData)
        let mockHttpRequest = SdkHttpRequest(method: .get, endpoint: endpoint, body: httpBody)
        let urlRequest = try await URLRequest(sdkRequest: mockHttpRequest)

        XCTAssertNotNil(urlRequest)
        guard let headersFromRequest = urlRequest.allHTTPHeaderFields else {
            XCTFail("Headers in SdkHttpRequest were not successfully converted to headers in URLRequest.")
            // Compiler doesn't recognize XCTFail as return / exception thrown
            return
        }

        // Check URLRequest fields
        XCTAssertTrue(headersFromRequest.contains { $0.key == "Testname-1" && $0.value == "testvalue-1" })
        XCTAssertTrue(headersFromRequest.contains { $0.key == "Testname-2" && $0.value == "testvalue-2" })
        let expectedBody = try await httpBody.readData()
        XCTAssertEqual(urlRequest.httpBody, expectedBody)
        XCTAssertEqual(urlRequest.url, endpoint.uri.url)
        XCTAssertEqual(urlRequest.httpMethod, mockHttpRequest.method.rawValue)
    }

    func testCRTHeadersToSdkHeaders() throws {
        let builder = SdkHttpRequestBuilder()
            .withHeader(name: "Host", value: "amazon.aws.com")
            .withPath("/hello")
            .withHeader(name: "Content-Length", value: "6")
        let httpRequest = try builder.build().toHttpRequest()
        httpRequest.addHeaders(headers: [HTTPHeader(name: "SomeSignedHeader", value: "IAMSIGNED")])
        let headers = builder.convertSignedHeadersToHeaders(crtRequest: httpRequest)
        XCTAssert(headers.headers.count == 3)
        XCTAssert(headers.headers.contains(Header(name: "SomeSignedHeader", value: "IAMSIGNED")))
        XCTAssert(headers.headers.contains(Header(name: "Content-Length", value: "6")))
        XCTAssert(headers.headers.contains(Header(name: "Host", value: "amazon.aws.com")))
    }

    func testSdkPathAndQueryItemsToCRTPathAndQueryItems() throws {
        let queryItem1 = SDKURLQueryItem(name: "foo", value: "bar")
        let queryItem2 = SDKURLQueryItem(name: "quz", value: "baz")
        let builder = SdkHttpRequestBuilder()
            .withHeader(name: "Host", value: "amazon.aws.com")
            .withPath("/hello")
            .withQueryItem(queryItem1)
            .withQueryItem(queryItem2)
            .withHeader(name: "Content-Length", value: "6")
        let httpRequest = try builder.build().toHttpRequest()
        XCTAssert(httpRequest.path == "/hello?foo=bar&quz=baz")
    }

    func testCRTPathAndQueryItemsToSdkPathAndQueryItems() throws {
        let queryItem1 = SDKURLQueryItem(name: "foo", value: "bar")
        let queryItem2 = SDKURLQueryItem(name: "quz", value: "bar")
        let builder = SdkHttpRequestBuilder()
            .withHeader(name: "Host", value: "amazon.aws.com")
            .withPath("/hello")
            .withQueryItem(queryItem1)
            .withQueryItem(queryItem2)
            .withHeader(name: "Content-Length", value: "6")

<<<<<<< HEAD
        XCTAssertEqual(builder.queryItems?.count, 2)
=======
        XCTAssert(builder.queryItems.count == 2)
>>>>>>> 71a0045b

        let httpRequest = try builder.build().toHttpRequest()
        httpRequest.path = "/hello?foo=bar&quz=bar&signedthing=signed"
        let updatedRequest = builder.update(from: httpRequest, originalRequest: builder.build())

<<<<<<< HEAD
        XCTAssertEqual(updatedRequest.path, "/hello")
        XCTAssertEqual(updatedRequest.queryItems?.count, 3)
        XCTAssert(updatedRequest.queryItems?.contains(queryItem1) ?? false)
        XCTAssert(updatedRequest.queryItems?.contains(queryItem2) ?? false)
        XCTAssert(updatedRequest.queryItems?.contains(SDKURLQueryItem(name: "signedthing", value: "signed")) ?? false)
=======
        XCTAssert(updatedRequest.path == "/hello")
        XCTAssert(updatedRequest.queryItems.count == 3)
        XCTAssert(updatedRequest.queryItems.contains(queryItem1))
        XCTAssert(updatedRequest.queryItems.contains(queryItem2))
        XCTAssert(updatedRequest.queryItems.contains(SDKURLQueryItem(name: "signedthing", value: "signed")))
>>>>>>> 71a0045b
    }

    func testPathInInHttpRequestIsNotAltered() throws {
        let path = "/space%20/colon:/dollar$/tilde~/dash-/underscore_/period."
        let builder = SdkHttpRequestBuilder()
            .withHeader(name: "Host", value: "xctest.amazon.com")
            .withPath(path)
        let httpRequest = try builder.build().toHttpRequest()
        XCTAssertEqual(httpRequest.path, path)
    }

    func testConversionToUrlRequestFailsWithInvalidEndpoint() {
        // Testing with an invalid endpoint where host is empty,
        // path is empty, and protocolType is nil.
        let endpoint = Endpoint(host: "", path: "")
        XCTAssertNil(endpoint.url, "An invalid endpoint should result in a nil URL.")
    }
}<|MERGE_RESOLUTION|>--- conflicted
+++ resolved
@@ -120,29 +120,17 @@
             .withQueryItem(queryItem2)
             .withHeader(name: "Content-Length", value: "6")
 
-<<<<<<< HEAD
-        XCTAssertEqual(builder.queryItems?.count, 2)
-=======
-        XCTAssert(builder.queryItems.count == 2)
->>>>>>> 71a0045b
+        XCTAssertEqual(builder.queryItems.count, 2)
 
         let httpRequest = try builder.build().toHttpRequest()
         httpRequest.path = "/hello?foo=bar&quz=bar&signedthing=signed"
         let updatedRequest = builder.update(from: httpRequest, originalRequest: builder.build())
 
-<<<<<<< HEAD
         XCTAssertEqual(updatedRequest.path, "/hello")
-        XCTAssertEqual(updatedRequest.queryItems?.count, 3)
-        XCTAssert(updatedRequest.queryItems?.contains(queryItem1) ?? false)
-        XCTAssert(updatedRequest.queryItems?.contains(queryItem2) ?? false)
-        XCTAssert(updatedRequest.queryItems?.contains(SDKURLQueryItem(name: "signedthing", value: "signed")) ?? false)
-=======
-        XCTAssert(updatedRequest.path == "/hello")
-        XCTAssert(updatedRequest.queryItems.count == 3)
+        XCTAssertEqual(updatedRequest.queryItems.count, 3)
         XCTAssert(updatedRequest.queryItems.contains(queryItem1))
         XCTAssert(updatedRequest.queryItems.contains(queryItem2))
         XCTAssert(updatedRequest.queryItems.contains(SDKURLQueryItem(name: "signedthing", value: "signed")))
->>>>>>> 71a0045b
     }
 
     func testPathInInHttpRequestIsNotAltered() throws {
