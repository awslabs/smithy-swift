/*
 * Copyright Amazon.com, Inc. or its affiliates. All Rights Reserved.
 * SPDX-License-Identifier: Apache-2.0.
 */

import XCTest
import AwsCommonRuntimeKit
import struct Foundation.URLQueryItem
@testable import ClientRuntime
// In Linux, Foundation.URLRequest is moved to FoundationNetworking.
#if canImport(FoundationNetworking)
import FoundationNetworking
#else
import struct Foundation.URLRequest
#endif

class HttpRequestTests: NetworkingTestUtils {

    override func setUp() {
        super.setUp()
    }

    func testSdkHttpRequestToHttpRequest() throws {
        let headers = Headers(["header-item-name": "header-item-value"])
        let endpoint = Endpoint(host: "host.com", path: "/", headers: headers)

        let httpBody = ByteStream.data(expectedMockRequestData)
        let mockHttpRequest = SdkHttpRequest(method: .get, endpoint: endpoint, body: httpBody)
        mockHttpRequest.withHeader(name: "foo", value: "bar")
        let httpRequest = try mockHttpRequest.toHttpRequest()

        XCTAssertNotNil(httpRequest)
        let headersFromRequest = httpRequest.getHeaders()
        XCTAssertNotNil(headers)

        // Check headers
        var additionalHeaderFound = false
        for index in 0...(httpRequest.headerCount - 1) {
            let header1 = headersFromRequest[index]
            let header2 = mockHttpRequest.headers.headers[index]

            // Check for additional header
            if header1.name == "foo" {
                XCTAssertEqual(header1.value, "bar")
                additionalHeaderFound = true
            }

            XCTAssertEqual(header1.name, header2.name)
            XCTAssertEqual(header1.value, header2.value.joined(separator: ","))
        }

        XCTAssertTrue(additionalHeaderFound, "Additional header 'foo' not found in httpRequest")
        XCTAssertEqual(httpRequest.method, "GET")

        if let bodyLength = try httpRequest.body?.length() {
            XCTAssertEqual(Int(bodyLength), expectedMockRequestData.count)
        }
    }

    func testSdkHttpRequestToURLRequest() async throws {
        let headers = Headers(["Testname-1": "testvalue-1", "Testname-2": "testvalue-2"])
        let endpoint = Endpoint(host: "host.com", path: "/", headers: headers)

<<<<<<< HEAD
        let httpBody = HttpBody.data(expectedMockRequestData)
=======
        let httpBody = ByteStream.data(expectedMockRequestData)
>>>>>>> 922d0663
        let mockHttpRequest = SdkHttpRequest(method: .get, endpoint: endpoint, body: httpBody)
        let urlRequest = try await URLRequest(sdkRequest: mockHttpRequest)

        XCTAssertNotNil(urlRequest)
        guard let headersFromRequest = urlRequest.allHTTPHeaderFields else {
            XCTFail("Headers in SdkHttpRequest were not successfully converted to headers in URLRequest.")
            // Compiler doesn't recognize XCTFail as return / exception thrown
            return
        }

        // Check URLRequest fields
        XCTAssertTrue(headersFromRequest.contains { $0.key == "Testname-1" && $0.value == "testvalue-1" })
        XCTAssertTrue(headersFromRequest.contains { $0.key == "Testname-2" && $0.value == "testvalue-2" })
        let expectedBody = try await httpBody.readData()
        XCTAssertEqual(urlRequest.httpBody, expectedBody)
        XCTAssertEqual(urlRequest.url, endpoint.url)
        XCTAssertEqual(urlRequest.httpMethod, mockHttpRequest.method.rawValue)
    }

    func testCRTHeadersToSdkHeaders() throws {
        let builder = SdkHttpRequestBuilder()
            .withHeader(name: "Host", value: "amazon.aws.com")
            .withPath("/hello")
            .withHeader(name: "Content-Length", value: "6")
        let httpRequest = try builder.build().toHttpRequest()
        httpRequest.addHeaders(headers: [HTTPHeader(name: "SomeSignedHeader", value: "IAMSIGNED")])
        let headers = builder.convertSignedHeadersToHeaders(crtRequest: httpRequest)
        XCTAssert(headers.headers.count == 3)
        XCTAssert(headers.headers.contains(Header(name: "SomeSignedHeader", value: "IAMSIGNED")))
        XCTAssert(headers.headers.contains(Header(name: "Content-Length", value: "6")))
        XCTAssert(headers.headers.contains(Header(name: "Host", value: "amazon.aws.com")))
    }

    func testSdkPathAndQueryItemsToCRTPathAndQueryItems() throws {
        let queryItem1 = ClientRuntime.URLQueryItem(name: "foo", value: "bar")
        let queryItem2 = ClientRuntime.URLQueryItem(name: "quz", value: "baz")
        let builder = SdkHttpRequestBuilder()
            .withHeader(name: "Host", value: "amazon.aws.com")
            .withPath("/hello")
            .withQueryItem(queryItem1)
            .withQueryItem(queryItem2)
            .withHeader(name: "Content-Length", value: "6")
        let httpRequest = try builder.build().toHttpRequest()
        XCTAssert(httpRequest.path == "/hello?foo=bar&quz=baz")
    }

    func testCRTPathAndQueryItemsToSdkPathAndQueryItems() throws {
        let queryItem1 = ClientRuntime.URLQueryItem(name: "foo", value: "bar")
        let queryItem2 = ClientRuntime.URLQueryItem(name: "quz", value: "bar")
        let builder = SdkHttpRequestBuilder()
            .withHeader(name: "Host", value: "amazon.aws.com")
            .withPath("/hello")
            .withQueryItem(queryItem1)
            .withQueryItem(queryItem2)
            .withHeader(name: "Content-Length", value: "6")

        XCTAssert(builder.queryItems?.count == 2)

        let httpRequest = try builder.build().toHttpRequest()
        httpRequest.path = "/hello?foo=bar&quz=bar&signedthing=signed"
        let updatedRequest = builder.update(from: httpRequest, originalRequest: builder.build())

        XCTAssert(updatedRequest.path == "/hello")
        XCTAssert(updatedRequest.queryItems?.count == 3)
        XCTAssert(updatedRequest.queryItems?.contains(queryItem1) ?? false)
        XCTAssert(updatedRequest.queryItems?.contains(queryItem2) ?? false)
        XCTAssert(updatedRequest.queryItems?.contains(ClientRuntime.URLQueryItem(name: "signedthing", value: "signed")) ?? false)
    }

    func testPathInInHttpRequestIsNotAltered() throws {
        let path = "/space /colon:/dollar$/tilde~/dash-/underscore_/period."
        let builder = SdkHttpRequestBuilder()
            .withHeader(name: "Host", value: "xctest.amazon.com")
            .withPath(path)
        let httpRequest = try builder.build().toHttpRequest()
        XCTAssertEqual(httpRequest.path, path)
    }

    func testConversionToUrlRequestFailsWithInvalidEndpoint() {
        // Testing with an invalid endpoint where host is empty,
        // path is empty, and protocolType is nil.
        let endpoint = Endpoint(host: "", path: "", protocolType: nil)
        XCTAssertNil(endpoint.url, "An invalid endpoint should result in a nil URL.")
    }
}<|MERGE_RESOLUTION|>--- conflicted
+++ resolved
@@ -61,11 +61,7 @@
         let headers = Headers(["Testname-1": "testvalue-1", "Testname-2": "testvalue-2"])
         let endpoint = Endpoint(host: "host.com", path: "/", headers: headers)
 
-<<<<<<< HEAD
-        let httpBody = HttpBody.data(expectedMockRequestData)
-=======
         let httpBody = ByteStream.data(expectedMockRequestData)
->>>>>>> 922d0663
         let mockHttpRequest = SdkHttpRequest(method: .get, endpoint: endpoint, body: httpBody)
         let urlRequest = try await URLRequest(sdkRequest: mockHttpRequest)
 
