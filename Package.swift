--- conflicted
+++ resolved
@@ -58,7 +58,6 @@
             ]
         ),
         .target(
-<<<<<<< HEAD
             name: "SmithyRetriesAPI"
         ),
         .target(
@@ -71,14 +70,12 @@
             name: "SmithyRetriesTests",
             dependencies: ["ClientRuntime", "SmithyRetriesAPI", "SmithyRetries"]
         ),
-        .target(name: "SmithyReadWrite"),
-=======
+        .target(
             name: "SmithyReadWrite",
             dependencies: [
                 "SmithyTimestamps"
             ]
         ),
->>>>>>> c2d13460
         .target(
             name: "SmithyXML",
             dependencies: [
