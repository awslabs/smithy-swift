//
// Copyright Amazon.com Inc. or its affiliates.
// All Rights Reserved.
//
// SPDX-License-Identifier: Apache-2.0
//

import struct Smithy.AttributeKey
import struct Smithy.Attributes
import protocol Smithy.LogAgent
import struct Smithy.SwiftLogger

/// Namespace for the Default SDK Telemetry implementations.
public enum DefaultTelemetry: Sendable {
    /// The Default SDK Telemetry Provider Implementation.
    ///
    /// - contextManager: no-op
    /// - loggerProvider: provides SwiftLoggers
    /// - meterProvider: no-op
    /// - tracerProvider: no-op
    public static let provider: TelemetryProvider = _DefaultTelemetryProvider()

    fileprivate final class _DefaultTelemetryProvider: TelemetryProvider {
        let contextManager: TelemetryContextManager = defaultContextManager
        let loggerProvider: LoggerProvider = defaultLoggerProvider
        let meterProvider: MeterProvider = defaultMeterProvider
        let tracerProvider: TracerProvider = defaultTracerProvider
    }
}

// Context
extension DefaultTelemetry {
    public static let defaultContextManager: TelemetryContextManager = NoOpTelemetryContextManager()
    fileprivate static let defaultTelemetryContext: TelemetryContext = NoOpTelemetryContext()
    fileprivate static let defaultTelemetryScope: TelemetryScope = NoOpTelemetryScope()

    fileprivate final class NoOpTelemetryContextManager: TelemetryContextManager {
        func current() -> TelemetryContext { defaultTelemetryContext }
    }

    fileprivate final class NoOpTelemetryContext: TelemetryContext {
        func makeCurrent() -> TelemetryScope { defaultTelemetryScope }
    }

    fileprivate final class NoOpTelemetryScope: TelemetryScope {
        func end() {}
    }
}

// Logging
extension DefaultTelemetry {
    public static let defaultLoggerProvider: LoggerProvider = _DefaultLoggerProvider()

    fileprivate final class _DefaultLoggerProvider: LoggerProvider {
        func getLogger(name: String) -> LogAgent { SwiftLogger(label: name) }
    }
}

// Metrics
extension DefaultTelemetry {
    public static let defaultMeterProvider: MeterProvider = NoOpMeterProvider()
    fileprivate static let defaultMeter: Meter = NoOpMeter()
    fileprivate static let defaultAsyncMeasurementHandle: AsyncMeasurementHandle = NoOpAsyncMeasurementHandle()
    fileprivate static let defaultUpDownCounter: UpDownCounter = NoOpUpDownCounter()
    fileprivate static let defaultMonotonicCounter: MonotonicCounter = NoOpMonotonicCounter()
    fileprivate static let defaultHistogram: Histogram = NoOpHistogram()

    fileprivate final class NoOpMeterProvider: MeterProvider {
        func getMeter(scope: String, attributes: Attributes?) -> Meter { defaultMeter }
    }

    fileprivate final class NoOpMeter: Meter {
        func createGauge(
            name: String,
            callback: @escaping (any DoubleAsyncMeasurement) -> Void,
            units: String?,
            description: String?
        ) -> AsyncMeasurementHandle {
            defaultAsyncMeasurementHandle
        }

        func createUpDownCounter(
            name: String,
            units: String?,
            description: String?
        ) -> UpDownCounter {
            defaultUpDownCounter
        }

        func createAsyncUpDownCounter(
            name: String,
            callback: @escaping (any LongAsyncMeasurement) -> Void,
            units: String?,
            description: String?
        ) -> AsyncMeasurementHandle {
            defaultAsyncMeasurementHandle
        }

        func createCounter(
            name: String,
            units: String?,
            description: String?
        ) -> MonotonicCounter {
            defaultMonotonicCounter
        }

        func createAsyncMonotonicCounter(
            name: String,
            callback: @escaping (any LongAsyncMeasurement) -> Void,
            units: String?,
            description: String?
        ) -> AsyncMeasurementHandle {
            defaultAsyncMeasurementHandle
        }

        func createHistogram(
            name: String,
            units: String?,
            description: String?
        ) -> Histogram {
            defaultHistogram
        }
    }

    fileprivate final class NoOpAsyncMeasurementHandle: AsyncMeasurementHandle {
        func stop() {}
    }

<<<<<<< HEAD
    fileprivate class NoOpUpDownCounter: UpDownCounter {
        func add(value: Int, attributes: Attributes?, context: TelemetryContext?) {}
    }

    fileprivate class NoOpMonotonicCounter: MonotonicCounter {
        func add(value: Int, attributes: Attributes?, context: TelemetryContext?) {}
=======
    fileprivate final class NoOpUpDownCounter: UpDownCounter {
        func add(value: Int64, attributes: Attributes?, context: TelemetryContext?) {}
    }

    fileprivate final class NoOpMonotonicCounter: MonotonicCounter {
        func add(value: Int64, attributes: Attributes?, context: TelemetryContext?) {}
>>>>>>> 38c83b11
    }

    fileprivate final class NoOpHistogram: Histogram {
        func record(value: Double, attributes: Attributes?, context: TelemetryContext?) {}
    }
}

// Trace
extension DefaultTelemetry {
    public static let defaultTracerProvider: TracerProvider = NoOpTracerProvider()
    fileprivate static let defaultTracer: Tracer = NoOpTracer()
    fileprivate static let defaultTraceSpan: TraceSpan = NoOpTraceSpan()

    fileprivate final class NoOpTracerProvider: TracerProvider {
        func getTracer(scope: String, attributes: Attributes?) -> Tracer { defaultTracer }
    }

    fileprivate final class NoOpTracer: Tracer {
        func createSpan(
            name: String,
            initialAttributes: Attributes?,
            spanKind: SpanKind,
            parentContext: TelemetryContext?
        ) -> TraceSpan {
            defaultTraceSpan
        }
    }

    fileprivate final class NoOpTraceSpan: TraceSpan {
        let name: String = ""
        func emitEvent(name: String, attributes: Attributes?) {}
        func setAttribute<T>(key: AttributeKey<T>, value: T) {}
        func setStatus(status: TraceSpanStatus) {}
        func end() {}
    }
}<|MERGE_RESOLUTION|>--- conflicted
+++ resolved
@@ -126,21 +126,12 @@
         func stop() {}
     }
 
-<<<<<<< HEAD
-    fileprivate class NoOpUpDownCounter: UpDownCounter {
+    fileprivate final class NoOpUpDownCounter: UpDownCounter {
         func add(value: Int, attributes: Attributes?, context: TelemetryContext?) {}
     }
 
-    fileprivate class NoOpMonotonicCounter: MonotonicCounter {
+    fileprivate final class NoOpMonotonicCounter: MonotonicCounter {
         func add(value: Int, attributes: Attributes?, context: TelemetryContext?) {}
-=======
-    fileprivate final class NoOpUpDownCounter: UpDownCounter {
-        func add(value: Int64, attributes: Attributes?, context: TelemetryContext?) {}
-    }
-
-    fileprivate final class NoOpMonotonicCounter: MonotonicCounter {
-        func add(value: Int64, attributes: Attributes?, context: TelemetryContext?) {}
->>>>>>> 38c83b11
     }
 
     fileprivate final class NoOpHistogram: Histogram {
