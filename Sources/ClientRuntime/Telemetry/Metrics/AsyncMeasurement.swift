//
// Copyright Amazon.com Inc. or its affiliates.
// All Rights Reserved.
//
// SPDX-License-Identifier: Apache-2.0
//

import struct Smithy.Attributes

/// Handle to stop recording values of an AsyncMeasurement.
public protocol AsyncMeasurementHandle: Sendable {

    /// Stop recording values of an AsyncMeasurement.
    ///
    /// Implementations probably will unregister an AsyncMeasurement callback.
    func stop()
}

<<<<<<< HEAD
// in opentelemetry-swift this is Int instead of Int64
=======
>>>>>>> c0897963
public typealias LongAsyncMeasurement = AsyncMeasurement<Int>

public typealias DoubleAsyncMeasurement = AsyncMeasurement<Double>

/// Async measurement of a specific numeric type.
public protocol AsyncMeasurement<NumericType> {
    associatedtype NumericType: Numeric

    /// Asynchronously records a value for a metric, usually as a callback to an async instrument created by a Meter.
    ///
    /// - Parameter value: value to record
    /// - Parameter attributes: associated attributes, typically of the metric
    /// - Parameter context: context in which value is recorded in
    func record(value: NumericType, attributes: Attributes?, context: TelemetryContext?)
}<|MERGE_RESOLUTION|>--- conflicted
+++ resolved
@@ -16,10 +16,6 @@
     func stop()
 }
 
-<<<<<<< HEAD
-// in opentelemetry-swift this is Int instead of Int64
-=======
->>>>>>> c0897963
 public typealias LongAsyncMeasurement = AsyncMeasurement<Int>
 
 public typealias DoubleAsyncMeasurement = AsyncMeasurement<Double>
