--- conflicted
+++ resolved
@@ -40,11 +40,7 @@
                 // Transfer-Encoding can be sent on all Event Streams where length cannot be determined
                 // or on blob Data Streams where requiresLength is true and unsignedPayload is false
                 // Only for HTTP/1.1 requests, will be removed in all HTTP/2 requests
-<<<<<<< HEAD
-                input.headers.update(name: "Transfer-Encoding", value: "Chunked")
-=======
                 input.headers.update(name: "Transfer-Encoding", value: "chunked")
->>>>>>> 922d0663
             } else {
                 let operation = context.attributes.get(key: AttributeKey<String>(name: "Operation"))
                              ?? "Error getting operation name"
