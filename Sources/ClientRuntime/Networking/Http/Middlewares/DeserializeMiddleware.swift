--- conflicted
+++ resolved
@@ -43,24 +43,7 @@
                 throw error
             }
 
-<<<<<<< HEAD
-            var copiedResponse = response
-            if (200..<300).contains(response.httpResponse.statusCode.rawValue) {
-                let output = try await wireResponseClosure(copiedResponse.httpResponse)
-                copiedResponse.output = output
-                return copiedResponse
-            } else {
-                // if the response is a stream, we need to cache the stream so that it can be read again
-                // error deserialization reads the stream multiple times to first deserialize the protocol error
-                // eg. [RestJSONError](https://github.com/awslabs/aws-sdk-swift/blob/d1d18eefb7457ed27d416b372573a1f815004eb1/Sources/Core/AWSClientRuntime/Protocols/RestJSON/RestJSONError.swift#L38,
-                // and then the service error eg. [AccountNotFoundException](https://github.com/awslabs/aws-sdk-swift/blob/d1d18eefb7457ed27d416b372573a1f815004eb1/Sources/Services/AWSCloudTrail/models/Models.swift#L62)
-                let bodyData = try await copiedResponse.httpResponse.body.readData()
-                copiedResponse.httpResponse.body = .data(bodyData)
-                throw try await wireResponseErrorClosure(copiedResponse.httpResponse)
-          }
-=======
             return response
->>>>>>> cf52198e
     }
 
     public typealias MInput = SdkHttpRequest
