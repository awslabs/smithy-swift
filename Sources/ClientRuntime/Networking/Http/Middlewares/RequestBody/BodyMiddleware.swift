//
// Copyright Amazon.com Inc. or its affiliates.
// All Rights Reserved.
//
// SPDX-License-Identifier: Apache-2.0
//

import struct Foundation.Data
import protocol SmithyReadWrite.SmithyWriter
import typealias SmithyReadWrite.WritingClosure

public struct BodyMiddleware<OperationStackInput,
                             OperationStackOutput,
                             Writer: SmithyWriter>: Middleware {
    public let id: Swift.String = "BodyMiddleware"

    let rootNodeInfo: Writer.NodeInfo
    let inputWritingClosure: WritingClosure<OperationStackInput, Writer>

    public init(
        rootNodeInfo: Writer.NodeInfo,
        inputWritingClosure: @escaping WritingClosure<OperationStackInput, Writer>
    ) {
        self.rootNodeInfo = rootNodeInfo
        self.inputWritingClosure = inputWritingClosure
    }

    public func handle<H>(context: Context,
                          input: SerializeStepInput<OperationStackInput>,
                          next: H) async throws -> OperationOutput<OperationStackOutput>
    where H: Handler,
          Self.MInput == H.Input,
          Self.MOutput == H.Output,
          Self.Context == H.Context {
<<<<<<< HEAD
              do {
                  let data = try Writer.write(
                    input.operationInput,
                    rootNodeInfo: rootNodeInfo,
                    with: inputWritingClosure
                  )
                  let body = ByteStream.data(data)
                  input.builder.withBody(body)
              } catch {
                  throw ClientError.serializationFailed(error.localizedDescription)
              }
=======
              try apply(input: input.operationInput, builder: input.builder, attributes: context)
>>>>>>> cf52198e
              return try await next.handle(context: context, input: input)
          }

    public typealias MInput = SerializeStepInput<OperationStackInput>
    public typealias MOutput = OperationOutput<OperationStackOutput>
    public typealias Context = HttpContext
}

extension BodyMiddleware: RequestMessageSerializer {
    public typealias InputType = OperationStackInput
    public typealias RequestType = SdkHttpRequest
    public typealias AttributesType = HttpContext

    public func apply(input: OperationStackInput, builder: SdkHttpRequestBuilder, attributes: HttpContext) throws {
        do {
            let data = try documentWritingClosure(input, inputWritingClosure)
            builder.withBody(.data(data))
        } catch {
            throw ClientError.serializationFailed(error.localizedDescription)
        }
    }
}<|MERGE_RESOLUTION|>--- conflicted
+++ resolved
@@ -32,21 +32,7 @@
           Self.MInput == H.Input,
           Self.MOutput == H.Output,
           Self.Context == H.Context {
-<<<<<<< HEAD
-              do {
-                  let data = try Writer.write(
-                    input.operationInput,
-                    rootNodeInfo: rootNodeInfo,
-                    with: inputWritingClosure
-                  )
-                  let body = ByteStream.data(data)
-                  input.builder.withBody(body)
-              } catch {
-                  throw ClientError.serializationFailed(error.localizedDescription)
-              }
-=======
               try apply(input: input.operationInput, builder: input.builder, attributes: context)
->>>>>>> cf52198e
               return try await next.handle(context: context, input: input)
           }
 
@@ -62,8 +48,13 @@
 
     public func apply(input: OperationStackInput, builder: SdkHttpRequestBuilder, attributes: HttpContext) throws {
         do {
-            let data = try documentWritingClosure(input, inputWritingClosure)
-            builder.withBody(.data(data))
+            let data = try Writer.write(
+                input.operationInput,
+                rootNodeInfo: rootNodeInfo,
+                with: inputWritingClosure
+            )
+            let body = ByteStream.data(data)
+            input.builder.withBody(body)
         } catch {
             throw ClientError.serializationFailed(error.localizedDescription)
         }
