--- conflicted
+++ resolved
@@ -457,7 +457,6 @@
     /// - Returns: The response to the request.  This call may return as soon as a complete response is received but before the body finishes streaming;
     /// the response body will continue to stream back to the caller.
     public func send(request: SdkHttpRequest) async throws -> HttpResponse {
-<<<<<<< HEAD
         let telemetryContext = telemetry.contextManager.current()
         let tracer = telemetry.tracerProvider.getTracer(
             scope: telemetry.tracerScope,
@@ -472,56 +471,37 @@
                 parentContext: telemetryContext)
             defer {
                 span.end()
-=======
-        return try await withCheckedThrowingContinuation { continuation in
-
-            // Get the in-memory data or request stream to use for the body, if any.
-            // Keep a reference to the stream bridge for a streaming request.
-            let body: Body
-            var streamBridge: FoundationStreamBridge?
-
-            // Convert the HTTP request body into a URLSession `Body`.
-            switch request.body {
-            case .data(let data):
-                body = .data(data)
-            case .stream(let stream):
-                // Create a stream bridge that streams data from a SDK stream to a Foundation InputStream
-                // that URLSession can stream its request body from.
-                // Allow 16kb of in-memory buffer for request body streaming
-                let bridge = FoundationStreamBridge(readableStream: stream, bridgeBufferSize: 16_384, logger: logger)
-                streamBridge = bridge
-                body = .stream(bridge)
-            case .noStream:
-                body = .data(nil)
->>>>>>> a12b8ebe
             }
             return try await withCheckedThrowingContinuation { continuation in
-
-                // Get the request stream to use for the body, if any.
-                let requestStream: ReadableStream?
+                // Get the in-memory data or request stream to use for the body, if any.
+                // Keep a reference to the stream bridge for a streaming request.
+                let body: Body
+                var streamBridge: FoundationStreamBridge?
+
+                // START - smithy.client.http.connections.acquire_duration
+                let acquireConnectionStart = Date().timeIntervalSinceReferenceDate
+
+                // Convert the HTTP request body into a URLSession `Body`.
                 switch request.body {
                 case .data(let data):
-                    requestStream = BufferedStream(data: data, isClosed: true)
+                    body = .data(data)
                 case .stream(let stream):
-                    requestStream = stream
-                case .noStream:
-                    requestStream = nil
-                }
-
-<<<<<<< HEAD
-                // If needed, create a stream bridge that streams data from a SDK stream to a Foundation InputStream
-                // that URLSession can stream its request body from.
-                // Allow 16kb of in-memory buffer for request body streaming
-                // START - smithy.client.http.connections.acquire_duration
-                let acquireConnectionStart = Date().timeIntervalSinceReferenceDate
-                let streamBridge = requestStream.map {
-                    FoundationStreamBridge(
-                        readableStream: $0,
+                    // Create a stream bridge that streams data from a SDK stream to a Foundation InputStream
+                    // that URLSession can stream its request body from.
+                    // Allow 16kb of in-memory buffer for request body streaming
+                    let bridge = FoundationStreamBridge(
+                        readableStream: stream,
                         bridgeBufferSize: 16_384,
                         logger: logger,
                         telemetry: telemetry,
-                        serverAddress: URLSessionHTTPClient.makeServerAddress(request: request))
-                }
+                        serverAddress: URLSessionHTTPClient.makeServerAddress(request: request)
+                    )
+                    streamBridge = bridge
+                    body = .stream(bridge)
+                case .noStream:
+                    body = .data(nil)
+                }
+
                 let acquireConnectionEnd = Date().timeIntervalSinceReferenceDate
                 telemetry.connectionsAcquireDuration.record(
                     value: acquireConnectionEnd - acquireConnectionStart,
@@ -562,46 +542,29 @@
                             context: telemetryContext)
                     }
                     do {
-                        let urlRequest = try self.makeURLRequest(
-                            from: request,
-                            httpBodyStream: streamBridge?.inputStream)
-                        // Create the data task and associated connection object, then place them in storage.
+                        // Create a data task for the request, and store it as a Connection along with its continuation.
+                        let urlRequest = try self.makeURLRequest(from: request, body: body)
                         let dataTask = session.dataTask(with: urlRequest)
+                        
+                        // Create a Connection and store it, keyed by its data task for retrieval on future
+                        // delegate callbacks.
                         let connection = Connection(
                             streamBridge: streamBridge,
                             continuation: continuation,
                             telemetry: telemetry)
                         delegate.storage.set(connection, for: dataTask)
 
-                        // Start the HTTP connection and start streaming the request body data
+                        // Start the HTTP connection and start streaming the request body data, if needed
+                        logger.info("start URLRequest(\(urlRequest.url?.absoluteString ?? "")) called")
+                        logger.info("  body is \(streamBridge != nil ? "InputStream" : "Data")")
                         dataTask.resume()
-                        logger.info("start URLRequest(\(urlRequest.url?.absoluteString ?? "")) called")
-                        Task { await streamBridge?.open() }
+                        Task { [streamBridge] in
+                            await streamBridge?.open()
+                        }
                     } catch {
                         continuation.resume(throwing: error)
                     }
                 }
-=======
-            do {
-                // Create a data task for the request, and store it as a Connection along with its continuation.
-                let urlRequest = try self.makeURLRequest(from: request, body: body)
-                let dataTask = session.dataTask(with: urlRequest)
-
-                // Create a Connection and store it, keyed by its data task for retrieval on future
-                // delegate callbacks.
-                let connection = Connection(streamBridge: streamBridge, continuation: continuation)
-                delegate.storage.set(connection, for: dataTask)
-
-                // Start the HTTP connection and start streaming the request body data, if needed
-                logger.info("start URLRequest(\(urlRequest.url?.absoluteString ?? "")) called")
-                logger.info("  body is \(streamBridge != nil ? "InputStream" : "Data")")
-                dataTask.resume()
-                Task { [streamBridge] in
-                    await streamBridge?.open()
-                }
-            } catch {
-                continuation.resume(throwing: error)
->>>>>>> a12b8ebe
             }
         }
     }
