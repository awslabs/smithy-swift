//
// Copyright Amazon.com Inc. or its affiliates.
// All Rights Reserved.
//
// SPDX-License-Identifier: Apache-2.0
//

#if os(iOS) || os(macOS) || os(watchOS) || os(tvOS) || os(visionOS)

import class Foundation.Bundle
import class Foundation.InputStream
import class Foundation.NSObject
import class Foundation.NSRecursiveLock
import var Foundation.NSURLAuthenticationMethodClientCertificate
import var Foundation.NSURLAuthenticationMethodServerTrust
import class Foundation.URLAuthenticationChallenge
import struct Foundation.URLComponents
import class Foundation.URLCredential
import struct Foundation.URLQueryItem
import struct Foundation.URLRequest
import class Foundation.URLResponse
import class Foundation.HTTPURLResponse
import struct Foundation.TimeInterval
import class Foundation.URLSession
import class Foundation.URLSessionConfiguration
import class Foundation.URLSessionTask
import class Foundation.URLSessionDataTask
import protocol Foundation.URLSessionDataDelegate
import Security
import AwsCommonRuntimeKit

/// A client that can be used to make requests to AWS services using `Foundation`'s `URLSession` HTTP client.
///
/// This client is usable on all Swift platforms that support both the `URLSession` library and Objective-C interoperability features
/// (these are generally the Apple platforms.)
///
/// Use of this client is recommended on all Apple platforms, and is required on Apple Watch ( see
/// [TN3135: Low-level networking on watchOS](https://developer.apple.com/documentation/technotes/tn3135-low-level-networking-on-watchos)
/// for details about allowable modes of networking on the Apple Watch platform.)
///
/// On Linux platforms, we recommend using the CRT-based HTTP client for its configurability and performance.
public final class URLSessionHTTPClient: HTTPClient {

    /// Holds a connection's associated resources from the time the connection is executed to when it completes.
    private final class Connection {

        /// The `FoundationStreamBridge` for the request body, if any.
        ///
        /// This reference is stored with the connection so that it may be closed (and its resources disposed of)
        /// if the connection fails.
        let streamBridge: FoundationStreamBridge?

        /// The continuation for the asynchronous call that was made to initiate this request.
        ///
        /// Once the initial response is received, the continuation is called, and is subsequently set to `nil` so its
        /// resources may be deallocated.
        var continuation: CheckedContinuation<HttpResponse, Error>?

        /// Any error received during a delegate callback for this request.
        ///
        /// The stored error is thrown back to the caller once the URLSessionDelegate receives
        /// `urlSession(_:task:didCompleteWithError)` for this connection.
        var error: Error?

        /// A response stream that streams the response back to the caller.  Data is buffered in-memory until read by the caller.
        let responseStream = BufferedStream()

        /// Creates a new connection object
        /// - Parameters:
        ///   - streamBridge: The `FoundationStreamBridge` for the connection.
        ///   - continuation: The continuation object for the `execute(request:)` call that initiated this connection.
        init(streamBridge: FoundationStreamBridge?, continuation: CheckedContinuation<HttpResponse, Error>) {
            self.streamBridge = streamBridge
            self.continuation = continuation
        }
    }

    /// Provides thread-safe associative storage of `Connection`s keyed by their `URLSessionDataTask`.
    private final class Storage: @unchecked Sendable {

        /// Ensure all continuations are resumed before deallocation.
        ///
        /// This should never happen in practice but is being done defensively.
        deinit {
            connections.values.forEach {
                $0.continuation?.resume(throwing: URLSessionHTTPClientError.unresumedConnection)
            }
        }

        /// Lock used to enforce exclusive access to this `Storage` object.
        private let lock = NSRecursiveLock()

        /// A dictionary of `Connection`s, keyed by the `URLSessionTask` associated with them.
        private var connections = [URLSessionTask: Connection]()

        /// Adds a connection to the storage, keyed by its `URLSessionTask`.
        func set(_ connection: Connection, for key: URLSessionTask) {
            lock.lock()
            defer { lock.unlock() }
            connections[key] = connection
        }

        /// Allows modification of a `Connection` while holding exclusive access to it.
        ///
        /// Do not keep a reference to the connection outside the scope of `block`, or modify the connection after `block` returns.
        func modify(_ key: URLSessionTask, block: (Connection) -> Void) {
            lock.lock()
            defer { lock.unlock() }
            guard let connection = connections[key] else { return }
            block(connection)
        }

        /// Removes the connection keyed by `key` from storage.
        func remove(_ key: URLSessionTask) {
            lock.lock()
            defer { lock.unlock() }
            connections.removeValue(forKey: key)
        }
    }

    /// Handles URLSession delegate callbacks.
    private final class SessionDelegate: NSObject, URLSessionDataDelegate {

        /// Holds connection records for all in-progress connections.
        let storage = Storage()

        /// Logger for HTTP-related events.
        let logger: LogAgent

        /// TLS options
        let tlsOptions: URLSessionTLSOptions?

        init(logger: LogAgent, tlsOptions: URLSessionTLSOptions?) {
            self.logger = logger
            self.tlsOptions = tlsOptions
        }

        /// Handles server trust challenges by validating against a custom certificate.
        func didReceive(serverTrustChallenge challenge: URLAuthenticationChallenge, completionHandler: @escaping (URLSession.AuthChallengeDisposition, URLCredential?) -> Void) {
            guard let tlsOptions = tlsOptions, tlsOptions.useSelfSignedCertificate,
                  let certFile = tlsOptions.certificateFile,
                  let serverTrust = challenge.protectionSpace.serverTrust,
                  let customRoot = Bundle.main.certificate(named: certFile) else {
                logger.debug("Either TLSOptions not set or missing values or certificate is not found! Using default trust store.")
                completionHandler(.performDefaultHandling, nil)
                return
            }

            do {
                if try serverTrust.evaluateAllowing(rootCertificates: [customRoot]) {
                    completionHandler(.useCredential, URLCredential(trust: serverTrust))
                } else {
                    logger.debug("Trust evaluation failed, cancelling authentication challenge.")
                    completionHandler(.cancelAuthenticationChallenge, nil)
                }
            } catch {
                logger.error("Trust evaluation threw an error: \(error.localizedDescription)")
                completionHandler(.cancelAuthenticationChallenge, nil)
            }
        }

        /// Handles client identity challenges by presenting a client certificate.
        func didReceive(clientIdentityChallenge challenge: URLAuthenticationChallenge, completionHandler: @escaping (URLSession.AuthChallengeDisposition, URLCredential?) -> Void) {
            guard let tlsOptions, tlsOptions.useProvidedKeystore,
                  let keystoreName = tlsOptions.keyStoreName,
                  let keystorePasword = tlsOptions.keyStorePassword,
                  let identity = Bundle.main.identity(named: keystoreName, password: keystorePasword) else {
                logger.debug("Either TLSOptions not set or missing values or certificate is not found! Using default key store.")
                completionHandler(.performDefaultHandling, nil)
                return
            }
            completionHandler(.useCredential, URLCredential(identity: identity, certificates: nil, persistence: .forSession))
        }

        /// The URLSession delegate method where authentication challenges are handled.
        func urlSession(
            _ session: URLSession,
            task: URLSessionTask,
            didReceive challenge: URLAuthenticationChallenge,
            completionHandler: @escaping (URLSession.AuthChallengeDisposition, URLCredential?) -> Void
        ) {
            switch challenge.protectionSpace.authenticationMethod {
            case NSURLAuthenticationMethodServerTrust:
                self.didReceive(clientIdentityChallenge: challenge, completionHandler: completionHandler)
            case NSURLAuthenticationMethodClientCertificate:
                self.didReceive(clientIdentityChallenge: challenge, completionHandler: completionHandler)
            default:
                completionHandler(.performDefaultHandling, nil)
            }
        }

        /// Called when the initial response to a HTTP request is received.
        /// This callback is made as soon as the initial response + headers is complete.
        /// Response body data may continue to stream in after this callback is received.
        func urlSession(
            _ session: URLSession, dataTask: URLSessionDataTask, didReceive response: URLResponse
        ) async -> URLSession.ResponseDisposition {
            logger.debug("urlSession(_:dataTask:didReceive response:) called")
            storage.modify(dataTask) { connection in
                guard let httpResponse = response as? HTTPURLResponse else {
                    logger.error("Received non-HTTP urlResponse")
                    let error = URLSessionHTTPClientError.responseNotHTTP
                    connection.continuation?.resume(throwing: error)
                    connection.continuation = nil
                    return
                }
                let statusCode = HttpStatusCode(rawValue: httpResponse.statusCode) ?? .insufficientStorage
                let httpHeaders: [HTTPHeader] = httpResponse.allHeaderFields.compactMap { (name, value) in
                    guard let name = name as? String else { return nil }
                    return HTTPHeader(name: name, value: String(describing: value))
                }
                let headers = Headers(httpHeaders: httpHeaders)
                let body = ByteStream.stream(connection.responseStream)
                let response = HttpResponse(headers: headers, body: body, statusCode: statusCode)
                connection.continuation?.resume(returning: response)
                connection.continuation = nil
            }
            return .allow
        }

        /// Called when response data is received.
        func urlSession(_ session: URLSession, dataTask: URLSessionDataTask, didReceive data: Data) {
            logger.debug("urlSession(_:dataTask:didReceive data:) called (\(data.count) bytes)")
            storage.modify(dataTask) { connection in
                do {
                    try connection.responseStream.write(contentsOf: data)
                } catch {
                    connection.error = error
                    dataTask.cancel()
                }
            }
        }

        /// Called when a HTTP request completes, either successfully or not.
        /// If an error occurs, it will be returned here.
        /// If the error is returned prior to the initial response, the request fails with an error.
        /// If the error is returned after the initial response, the error is used to fail the response stream.
        func urlSession(_ session: URLSession, task: URLSessionTask, didCompleteWithError error: Error?) {
            logger.debug("urlSession(_:task:didCompleteWithError:) called. \(error == nil ? "Success" : "Failure")")
            if let error { logger.debug("  Error: \(error.localizedDescription)") }
            storage.modify(task) { connection in
                if let error = connection.error ?? error {
                    if let continuation = connection.continuation {
                        continuation.resume(throwing: error)
                        connection.continuation = nil
                    } else {
                        connection.responseStream.closeWithError(error)
                    }
                } else {
                    connection.responseStream.close()
                }

                // Close the stream bridge so that its resources are deallocated
                Task { await connection.streamBridge?.close() }
            }

            // Task is complete & no longer needed.  Remove it from storage.
            storage.remove(task)
        }
    }

    /// The `HttpClientConfiguration` for this HTTP client.
    let config: HttpClientConfiguration

    /// The `URLSession` used to perform HTTP requests.
    let session: URLSession

    /// The delegate object used to handle `URLSessionTask` callbacks.
    private let delegate: SessionDelegate

    /// The logger for this HTTP client.
    private var logger: LogAgent

<<<<<<< HEAD
    /// The TLS options for this HTTP client.
    private let tlsOptions: URLSessionTLSOptions?
=======
    /// The initial connection timeout for this HTTP client.
    let connectionTimeout: TimeInterval
>>>>>>> 359a22bc

    // MARK: - init & deinit

    /// Creates a new `URLSessionHTTPClient`.
    ///
    /// The client is created with its own internal `URLSession`, which is configured with system defaults and with a private delegate for handling
    /// URL task lifecycle events.
    /// - Parameter urlsessionConfiguration: The configuration to use for the client's `URLSession`.
    public init(httpClientConfiguration: HttpClientConfiguration) {
        self.config = httpClientConfiguration
        self.logger = SwiftLogger(label: "URLSessionHTTPClient")
<<<<<<< HEAD
        self.tlsOptions = config.urlSessionTLSOptions
        self.delegate = SessionDelegate(logger: logger, tlsOptions: tlsOptions)
=======
        self.delegate = SessionDelegate(logger: logger)
        self.connectionTimeout = httpClientConfiguration.connectTimeout ?? 60.0
>>>>>>> 359a22bc
        var urlsessionConfiguration = URLSessionConfiguration.default
        urlsessionConfiguration = URLSessionConfiguration.from(httpClientConfiguration: httpClientConfiguration)
        self.session = URLSession(configuration: urlsessionConfiguration, delegate: delegate, delegateQueue: nil)
    }

    /// On deallocation, finish any in-process tasks before disposing of the `URLSession`.
    deinit {
        session.finishTasksAndInvalidate()
    }

    // MARK: - HttpClientEngine protocol

    /// Executes the passed HTTP request using Foundation's `URLSession` HTTP client.
    ///
    /// The request is converted to a `URLRequest`, and (if required) the streaming body is bridged to a Foundation `InputStream` and streamed to
    /// the remote server.
    /// - Parameter request: The request to be submitted to the server.  Fields must be filled in sufficiently to form a valid URL.
    /// - Returns: The response to the request.  This call may return as soon as a complete response is received but before the body finishes streaming;
    /// the response body will continue to stream back to the caller.
    public func send(request: SdkHttpRequest) async throws -> HttpResponse {
        return try await withCheckedThrowingContinuation { continuation in

            // Get the request stream to use for the body, if any.
            let requestStream: ReadableStream?
            switch request.body {
            case .data(let data):
                requestStream = BufferedStream(data: data, isClosed: true)
            case .stream(let stream):
                requestStream = stream
            case .noStream:
                requestStream = nil
            }

            // If needed, create a stream bridge that streams data from a SDK stream to a Foundation InputStream
            // that URLSession can stream its request body from.
            // Allow 16kb of in-memory buffer for request body streaming
            let streamBridge = requestStream.map {
                FoundationStreamBridge(readableStream: $0, bufferSize: 16_384, logger: logger)
            }

            // Create the request (with a streaming body when needed.)
            let urlRequest = self.makeURLRequest(from: request, httpBodyStream: streamBridge?.inputStream)

            // Create the data task and associated connection object, then place them in storage.
            let dataTask = session.dataTask(with: urlRequest)
            let connection = Connection(streamBridge: streamBridge, continuation: continuation)
            delegate.storage.set(connection, for: dataTask)

            // Start the HTTP connection and start streaming the request body data
            dataTask.resume()
            logger.info("start URLRequest(\(urlRequest.url?.absoluteString ?? "")) called")
            Task { await streamBridge?.open() }
        }
    }

    // MARK: - Private methods

    /// Create a `URLRequest` for the Smithy operation to be performed.
    /// - Parameters:
    ///   - request: The SDK-native, signed `SdkHttpRequest` ready to be transmitted.
    ///   - httpBodyStream: A Foundation `InputStream` carrying the HTTP body for this request.
    /// - Returns: A `URLRequest` ready to be transmitted by `URLSession` for this operation.
    private func makeURLRequest(from request: SdkHttpRequest, httpBodyStream: InputStream?) -> URLRequest {
        var components = URLComponents()
        components.scheme = config.protocolType?.rawValue ?? request.endpoint.protocolType?.rawValue ?? "https"
        components.host = request.endpoint.host
        components.port = port(for: request)
        components.percentEncodedPath = request.path
        if let queryItems = request.queryItems, !queryItems.isEmpty {
            components.percentEncodedQueryItems = queryItems.map {
                Foundation.URLQueryItem(name: $0.name, value: $0.value)
            }
        }
        guard let url = components.url else { fatalError("Invalid HTTP request.  Please file a bug to report this.") }
        var urlRequest = URLRequest(url: url, timeoutInterval: self.connectionTimeout)
        urlRequest.httpMethod = request.method.rawValue
        urlRequest.httpBodyStream = httpBodyStream
        for header in request.headers.headers + config.defaultHeaders.headers {
            for value in header.value {
                urlRequest.addValue(value, forHTTPHeaderField: header.name)
            }
        }
        return urlRequest
    }

    private func port(for request: SdkHttpRequest) -> Int? {
        switch (request.endpoint.protocolType, request.endpoint.port) {
        case (.https, 443), (.http, 80):
            // Don't set port explicitly if it's the default port for the scheme
            return nil
        default:
            return Int(request.endpoint.port)
        }
    }
}

/// Errors that are particular to the URLSession-based Smithy HTTP client.
public enum URLSessionHTTPClientError: Error {

    /// A non-HTTP response was returned by the server.
    /// Please file a bug with aws-sdk-swift if you experience this error.
    case responseNotHTTP

    /// A connection was not ended
    /// Please file a bug with aws-sdk-swift if you experience this error.
    case unresumedConnection
}

extension Bundle {
    func certificate(named name: String) -> SecCertificate? {
        guard let cerURL = self.url(forResource: name, withExtension: "cer"),
              let cerData = try? Data(contentsOf: cerURL) else {
            return nil
        }
        return SecCertificateCreateWithData(nil, cerData as CFData)
    }

    func identity(named name: String, password: String) -> SecIdentity? {
        guard let p12URL = self.url(forResource: name, withExtension: "p12"),
              let p12Data = try? Data(contentsOf: p12URL) else {
            return nil
        }

        let options = [kSecImportExportPassphrase as String: password] as CFDictionary
        var items: CFArray?
        let status = SecPKCS12Import(p12Data as CFData, options, &items)

        guard status == errSecSuccess, let itemsArray = items as? [[String: AnyObject]],
              let firstItem = itemsArray.first,
              let identity = firstItem[kSecImportItemIdentity as String] else {
            return nil
        }

        // Directly return the cast identity as SecIdentity
        return (identity as! SecIdentity)
    }
}

extension SecTrust {
    enum TrustEvaluationError: Error {
        case evaluationFailed(error: CFError?)
    }

    /// Evaluates the trust object synchronously and returns a Boolean value indicating whether the trust evaluation succeeded.
    func evaluate() throws -> Bool {
        var error: CFError?
        let evaluationSucceeded = SecTrustEvaluateWithError(self, &error)
        guard evaluationSucceeded else {
            print(error.debugDescription)
            throw TrustEvaluationError.evaluationFailed(error: error)
        }
        return evaluationSucceeded
    }

    /// Evaluates the trust object allowing custom root certificates, and returns a Boolean value indicating whether the evaluation succeeded.
    func evaluateAllowing(rootCertificates: [SecCertificate]) throws -> Bool {
        // Set the custom root certificates as trusted anchors.
        let status = SecTrustSetAnchorCertificates(self, rootCertificates as CFArray)
        guard status == errSecSuccess else {
            throw TrustEvaluationError.evaluationFailed(error: nil)
        }

        // Consider any built-in anchors in the evaluation.
        SecTrustSetAnchorCertificatesOnly(self, false)

        // Evaluate the trust object.
        return try evaluate()
    }
}

#endif<|MERGE_RESOLUTION|>--- conflicted
+++ resolved
@@ -271,13 +271,11 @@
     /// The logger for this HTTP client.
     private var logger: LogAgent
 
-<<<<<<< HEAD
     /// The TLS options for this HTTP client.
     private let tlsOptions: URLSessionTLSOptions?
-=======
+  
     /// The initial connection timeout for this HTTP client.
     let connectionTimeout: TimeInterval
->>>>>>> 359a22bc
 
     // MARK: - init & deinit
 
@@ -289,13 +287,9 @@
     public init(httpClientConfiguration: HttpClientConfiguration) {
         self.config = httpClientConfiguration
         self.logger = SwiftLogger(label: "URLSessionHTTPClient")
-<<<<<<< HEAD
         self.tlsOptions = config.urlSessionTLSOptions
         self.delegate = SessionDelegate(logger: logger, tlsOptions: tlsOptions)
-=======
-        self.delegate = SessionDelegate(logger: logger)
         self.connectionTimeout = httpClientConfiguration.connectTimeout ?? 60.0
->>>>>>> 359a22bc
         var urlsessionConfiguration = URLSessionConfiguration.default
         urlsessionConfiguration = URLSessionConfiguration.from(httpClientConfiguration: httpClientConfiguration)
         self.session = URLSession(configuration: urlsessionConfiguration, delegate: delegate, delegateQueue: nil)
