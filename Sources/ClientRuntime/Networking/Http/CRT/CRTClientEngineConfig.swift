--- conflicted
+++ resolved
@@ -22,32 +22,25 @@
     /// Timeout in MS for connections.
     let connectTimeoutMs: UInt32?
 
-<<<<<<< HEAD
+    /// Context for configuring TLS Options
     let tlsContext: TLSContext?
-=======
+
     /// Timeout in seconds for sockets.
     let socketTimeout: UInt32?
->>>>>>> 359a22bc
 
     public init(
         maxConnectionsPerEndpoint: Int = 50,
         windowSize: Int = 16 * 1024 * 1024,
         verifyPeer: Bool = true,
         connectTimeoutMs: UInt32? = nil,
-<<<<<<< HEAD
         tlsContext: TLSContext? = nil
-=======
         socketTimeout: UInt32? = nil
->>>>>>> 359a22bc
     ) {
         self.maxConnectionsPerEndpoint = maxConnectionsPerEndpoint
         self.windowSize = windowSize
         self.verifyPeer = verifyPeer
         self.connectTimeoutMs = connectTimeoutMs
-<<<<<<< HEAD
         self.tlsContext = tlsContext
-=======
         self.socketTimeout = socketTimeout
->>>>>>> 359a22bc
     }
 }