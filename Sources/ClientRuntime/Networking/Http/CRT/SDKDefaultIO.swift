//
// Copyright Amazon.com Inc. or its affiliates.
// All Rights Reserved.
//
// SPDX-License-Identifier: Apache-2.0
//

import AwsCommonRuntimeKit
import class Foundation.ProcessInfo
#if os(Linux)
import Glibc
#else
import Darwin
#endif

public final class SDKDefaultIO {
    public let eventLoopGroup: EventLoopGroup
    public let hostResolver: HostResolver
    public let clientBootstrap: ClientBootstrap
    public let tlsContext: TLSContext

    /// Provide singleton access since we want to share and re-use the instance properties
    public static let shared = SDKDefaultIO()

    /// The setter for changing log level of SDKDefaultIO logger.
    /// If any log level other than the default log level of `.none` is desired,
    /// this setter needs to be called as the first thing in the program.
    public func setLogLevel(level: LogLevel) {
        Logger.initialize(pipe: stdout, level: level)
    }

    private init() {
        CommonRuntimeKit.initialize()
<<<<<<< HEAD
        Logger.initialize(pipe: stdout, level: LogLevel.none)
=======
        Logger.initialize(pipe: stdout, level: .none)
>>>>>>> 4d0ffaeb

        do {
            self.eventLoopGroup = try EventLoopGroup(threadCount: 0)
        } catch {
            fatalError("""
            Event Loop Group failed to create. This should never happen. Please open a
            Github issue with us at https://github.com/awslabs/aws-sdk-swift.
            """)
        }

        do {
            self.hostResolver = try HostResolver.makeDefault(
                eventLoopGroup: eventLoopGroup,
                maxHosts: 8,
                maxTTL: 30
            )
        } catch {
            fatalError("""
            Host Resolver failed to create. This should never happen. Please open a
            Github issue with us at https://github.com/awslabs/aws-sdk-swift.
            """)
        }

        do {
            self.clientBootstrap = try ClientBootstrap(eventLoopGroup: eventLoopGroup,
                                                       hostResolver: hostResolver)
        } catch {
            fatalError("""
                       Client Bootstrap failed to create. This could be due to lack
                       of memory but should never happen. Please open a Github issue with
                       us at https://github.com/awslabs/aws-sdk-swift.
                       """)
        }

        let tlsContextOptions = TLSContextOptions.makeDefault()
        tlsContextOptions.setVerifyPeer(true)

        do {
            self.tlsContext = try TLSContext(options: tlsContextOptions,
                                             mode: .client)
        } catch {
            fatalError("""
                        Tls Context failed to create. This should never happen.Please open a
                        Github issue with us at https://github.com/awslabs/aws-sdk-swift.
                        """)
        }
    }
}<|MERGE_RESOLUTION|>--- conflicted
+++ resolved
@@ -31,11 +31,7 @@
 
     private init() {
         CommonRuntimeKit.initialize()
-<<<<<<< HEAD
-        Logger.initialize(pipe: stdout, level: LogLevel.none)
-=======
         Logger.initialize(pipe: stdout, level: .none)
->>>>>>> 4d0ffaeb
 
         do {
             self.eventLoopGroup = try EventLoopGroup(threadCount: 0)
