--- conflicted
+++ resolved
@@ -9,8 +9,7 @@
     public init(attributes: Attributes) {
         self.attributes = attributes
     }
-<<<<<<< HEAD
-    
+
     public func toBuilder() -> HttpContextBuilder {
         let builder = HttpContextBuilder()
         builder.attributes = self.attributes
@@ -32,13 +31,6 @@
         return attributes.get(key: AttributeKeys.decoder)!
     }
 
-=======
-
-    public func getDecoder() -> ResponseDecoder {
-        return attributes.get(key: AttributeKeys.decoder)!
-    }
-
->>>>>>> f661ced7
     public func getEncoder() -> RequestEncoder {
         return attributes.get(key: AttributeKeys.encoder)!
     }
@@ -55,13 +47,8 @@
         return attributes.get(key: AttributeKeys.idempotencyTokenGenerator)!
     }
 
-<<<<<<< HEAD
     public func getIdentityResolvers() -> Attributes? {
         return attributes.get(key: AttributeKeys.identityResolvers)
-=======
-    public func getIdentityResolvers() -> Attributes {
-        return attributes.get(key: AttributeKeys.identityResolvers)!
->>>>>>> f661ced7
     }
 
     public func getLogger() -> LogAgent? {
@@ -92,14 +79,10 @@
         return attributes.get(key: AttributeKeys.path)!
     }
 
-<<<<<<< HEAD
-    
     public func getSelectedAuthScheme() -> SelectedAuthScheme? {
         return attributes.get(key: AttributeKeys.selectedAuthScheme)
     }
 
-=======
->>>>>>> f661ced7
     public func getServiceName() -> String {
         return attributes.get(key: AttributeKeys.serviceName)!
     }
@@ -132,94 +115,72 @@
     }
     
     @discardableResult
-<<<<<<< HEAD
     public func withAuthSchemeResolver(value: AuthSchemeResolver) -> HttpContextBuilder {
         self.attributes.set(key: AttributeKeys.authSchemeResolver, value: value)
-=======
-    public func withDecoder(value: ResponseDecoder) -> HttpContextBuilder {
-        self.attributes.set(key: AttributeKeys.decoder, value: value)
->>>>>>> f661ced7
-        return self
-    }
-
-    @discardableResult
-<<<<<<< HEAD
+        return self
+    }
+
+    @discardableResult
     public func withAuthScheme(value: AuthScheme) -> HttpContextBuilder {
         var authSchemes: Attributes = self.attributes.get(key: AttributeKeys.authSchemes) ?? Attributes()
         authSchemes.set(key: AttributeKey<AuthScheme>(name: "\(value.schemeId)"), value: value)
         self.attributes.set(key: AttributeKeys.authSchemes, value: authSchemes)
-=======
+        return self
+    }
+
+    @discardableResult
+    public func withDecoder(value: ResponseDecoder) -> HttpContextBuilder {
+        self.attributes.set(key: AttributeKeys.decoder, value: value)
+        return self
+    }
+
+    @discardableResult
     public func withEncoder(value: RequestEncoder) -> HttpContextBuilder {
         self.attributes.set(key: AttributeKeys.encoder, value: value)
->>>>>>> f661ced7
-        return self
-    }
-
-    @discardableResult
-<<<<<<< HEAD
-    public func withDecoder(value: ResponseDecoder) -> HttpContextBuilder {
-        self.attributes.set(key: AttributeKeys.decoder, value: value)
-=======
+        return self
+    }
+
+    @discardableResult
     public func withHost(value: String) -> HttpContextBuilder {
         self.attributes.set(key: AttributeKeys.host, value: value)
->>>>>>> f661ced7
-        return self
-    }
-
-    @discardableResult
-<<<<<<< HEAD
-    public func withEncoder(value: RequestEncoder) -> HttpContextBuilder {
-        self.attributes.set(key: AttributeKeys.encoder, value: value)
-=======
+        return self
+    }
+
+    @discardableResult
     public func withHostPrefix(value: String) -> HttpContextBuilder {
         self.attributes.set(key: AttributeKeys.hostPrefix, value: value)
->>>>>>> f661ced7
-        return self
-    }
-
-    @discardableResult
-<<<<<<< HEAD
-    public func withHost(value: String) -> HttpContextBuilder {
-        self.attributes.set(key: AttributeKeys.host, value: value)
-=======
+        return self
+    }
+
+    @discardableResult
     public func withIdempotencyTokenGenerator(value: IdempotencyTokenGenerator) -> HttpContextBuilder {
         self.attributes.set(key: AttributeKeys.idempotencyTokenGenerator, value: value)
->>>>>>> f661ced7
-        return self
-    }
-
-    @discardableResult
-<<<<<<< HEAD
-    public func withHostPrefix(value: String) -> HttpContextBuilder {
-        self.attributes.set(key: AttributeKeys.hostPrefix, value: value)
-=======
-    public func withLogger(value: LogAgent) -> HttpContextBuilder {
-        self.attributes.set(key: AttributeKeys.logger, value: value)
->>>>>>> f661ced7
-        return self
-    }
-
-    @discardableResult
-<<<<<<< HEAD
-    public func withIdempotencyTokenGenerator(value: IdempotencyTokenGenerator) -> HttpContextBuilder {
-        self.attributes.set(key: AttributeKeys.idempotencyTokenGenerator, value: value)
-=======
-    public func withMethod(value: HttpMethodType) -> HttpContextBuilder {
-        self.attributes.set(key: AttributeKeys.method, value: value)
->>>>>>> f661ced7
-        return self
-    }
-
-    @discardableResult
-<<<<<<< HEAD
+        return self
+    }
+
+    @discardableResult
     public func withIdentityResolver<T: IdentityResolver>(value: T, type: IdentityType) -> HttpContextBuilder {
         var identityResolvers: Attributes = self.attributes.get(key: AttributeKeys.identityResolvers) ?? Attributes()
         identityResolvers.set(key: AttributeKey<any IdentityResolver>(name: "\(type)"), value: value)
         self.attributes.set(key: AttributeKeys.identityResolvers, value: identityResolvers)
-=======
+        return self
+    }
+
+    @discardableResult
+    public func withLogger(value: LogAgent) -> HttpContextBuilder {
+        self.attributes.set(key: AttributeKeys.logger, value: value)
+        return self
+    }
+
+    @discardableResult
+    public func withMethod(value: HttpMethodType) -> HttpContextBuilder {
+        self.attributes.set(key: AttributeKeys.method, value: value)
+        return self
+    }
+
+    @discardableResult
     public func withOperation(value: String) -> HttpContextBuilder {
         self.attributes.set(key: AttributeKeys.operation, value: value)
->>>>>>> f661ced7
         return self
     }
 
@@ -230,54 +191,20 @@
     /// - Parameter value: The partition ID to be set on this builder, or `nil`.
     /// - Returns: `self`, after the partition ID is set as specified.
     @discardableResult
-<<<<<<< HEAD
-    public func withLogger(value: LogAgent) -> HttpContextBuilder {
-        self.attributes.set(key: AttributeKeys.logger, value: value)
-=======
     public func withPartitionID(value: String?) -> HttpContextBuilder {
         self.attributes.set(key: AttributeKeys.partitionId, value: value)
->>>>>>> f661ced7
-        return self
-    }
-
-    @discardableResult
-<<<<<<< HEAD
-    public func withMethod(value: HttpMethodType) -> HttpContextBuilder {
-        self.attributes.set(key: AttributeKeys.method, value: value)
-=======
+        return self
+    }
+
+    @discardableResult
     public func withPath(value: String) -> HttpContextBuilder {
         self.attributes.set(key: AttributeKeys.path, value: value)
->>>>>>> f661ced7
-        return self
-    }
-
-    @discardableResult
-<<<<<<< HEAD
-    public func withOperation(value: String) -> HttpContextBuilder {
-        self.attributes.set(key: AttributeKeys.operation, value: value)
-=======
+        return self
+    }
+
+    @discardableResult
     public func withResponse(value: HttpResponse) -> HttpContextBuilder {
         self.response = value
->>>>>>> f661ced7
-        return self
-    }
-
-    @discardableResult
-<<<<<<< HEAD
-    public func withPartitionID(value: String?) -> HttpContextBuilder {
-        self.attributes.set(key: AttributeKeys.partitionId, value: value)
-        return self
-    }
-
-    @discardableResult
-    public func withPath(value: String) -> HttpContextBuilder {
-        self.attributes.set(key: AttributeKeys.path, value: value)
-        return self
-    }
-
-    @discardableResult
-    public func withResponse(value: HttpResponse) -> HttpContextBuilder {
-        self.response = value
         return self
     }
 
@@ -288,8 +215,6 @@
     }
 
     @discardableResult
-=======
->>>>>>> f661ced7
     public func withServiceName(value: String) -> HttpContextBuilder {
         self.attributes.set(key: AttributeKeys.serviceName, value: value)
         return self
@@ -299,15 +224,10 @@
         return HttpContext(attributes: attributes)
     }
 }
-
-<<<<<<< HEAD
 
 public enum AttributeKeys {
     public static let authSchemeResolver = AttributeKey<AuthSchemeResolver>(name: "AuthSchemeResolver")
     public static let authSchemes = AttributeKey<Attributes>(name: "AuthSchemes")
-=======
-public enum AttributeKeys {
->>>>>>> f661ced7
     public static let bidirectionalStreaming = AttributeKey<Bool>(name: "BidirectionalStreaming")
     public static let decoder = AttributeKey<ResponseDecoder>(name: "Decoder")
     public static let encoder = AttributeKey<RequestEncoder>(name: "Encoder")
@@ -324,12 +244,8 @@
     public static let operation = AttributeKey<String>(name: "Operation")
     public static let partitionId = AttributeKey<String>(name: "PartitionID")
     public static let path = AttributeKey<String>(name: "Path")
-<<<<<<< HEAD
     public static let selectedAuthScheme = AttributeKey<SelectedAuthScheme>(name: "SelectedAuthScheme")
     public static let serviceName = AttributeKey<String>(name: "ServiceName")
 
     public static let awsIdResolver = AttributeKey<any IdentityResolver>(name: "AWSIDResolver")
-=======
-    public static let serviceName = AttributeKey<String>(name: "ServiceName")
->>>>>>> f661ced7
 }