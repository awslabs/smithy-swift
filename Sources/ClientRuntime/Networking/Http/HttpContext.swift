--- conflicted
+++ resolved
@@ -19,13 +19,10 @@
         return builder
     }
 
-<<<<<<< HEAD
     public func getAuthSchemes() -> Attributes {
         return attributes.get(key: AttributeKeys.authSchemes)!
     }
 
-=======
->>>>>>> ad8cd2cd
     public func getDecoder() -> ResponseDecoder {
         return attributes.get(key: AttributeKeys.decoder)!
     }
@@ -78,13 +75,11 @@
         return attributes.get(key: AttributeKeys.path)!
     }
 
-<<<<<<< HEAD
+    
     public func getSelectedAuthScheme() -> SelectedAuthScheme? {
         return attributes.get(key: AttributeKeys.selectedAuthScheme)
     }
 
-=======
->>>>>>> ad8cd2cd
     public func getServiceName() -> String {
         return attributes.get(key: AttributeKeys.serviceName)!
     }
@@ -116,7 +111,6 @@
         return self
     }
 
-<<<<<<< HEAD
     @discardableResult
     public func withAuthScheme(value: AuthScheme) -> HttpContextBuilder {
         var authSchemes: Attributes = self.attributes.get(key: AttributeKeys.authSchemes) ?? Attributes()
@@ -125,8 +119,6 @@
         return self
     }
 
-=======
->>>>>>> ad8cd2cd
     @discardableResult
     public func withDecoder(value: ResponseDecoder) -> HttpContextBuilder {
         self.attributes.set(key: AttributeKeys.decoder, value: value)
@@ -158,7 +150,6 @@
     }
 
     @discardableResult
-<<<<<<< HEAD
     public func withIdentityResolver<T: IdentityResolver>(value: T, type: IdentityType) -> HttpContextBuilder {
         var identityResolvers: Attributes = self.attributes.get(key: AttributeKeys.identityResolvers) ?? Attributes()
         identityResolvers.set(key: AttributeKey<any IdentityResolver>(name: "\(type)"), value: value)
@@ -167,8 +158,6 @@
     }
 
     @discardableResult
-=======
->>>>>>> ad8cd2cd
     public func withLogger(value: LogAgent) -> HttpContextBuilder {
         self.attributes.set(key: AttributeKeys.logger, value: value)
         return self
@@ -210,15 +199,12 @@
         return self
     }
 
-<<<<<<< HEAD
     @discardableResult
     public func withSelectedAuthScheme(value: SelectedAuthScheme) -> HttpContextBuilder {
         self.attributes.set(key: AttributeKeys.selectedAuthScheme, value: value)
         return self
     }
 
-=======
->>>>>>> ad8cd2cd
     @discardableResult
     public func withServiceName(value: String) -> HttpContextBuilder {
         self.attributes.set(key: AttributeKeys.serviceName, value: value)
@@ -234,10 +220,7 @@
     // Namespace object for key values, hence private init
     private init() {}
 
-<<<<<<< HEAD
     public static let authSchemes = AttributeKey<Attributes>(name: "AuthSchemes")
-=======
->>>>>>> ad8cd2cd
     public static let bidirectionalStreaming = AttributeKey<Bool>(name: "BidirectionalStreaming")
     public static let decoder = AttributeKey<ResponseDecoder>(name: "Decoder")
     public static let encoder = AttributeKey<RequestEncoder>(name: "Encoder")
@@ -254,9 +237,6 @@
     public static let operation = AttributeKey<String>(name: "Operation")
     public static let partitionId = AttributeKey<String>(name: "PartitionID")
     public static let path = AttributeKey<String>(name: "Path")
-<<<<<<< HEAD
     public static let selectedAuthScheme = AttributeKey<SelectedAuthScheme>(name: "SelectedAuthScheme")
-=======
->>>>>>> ad8cd2cd
     public static let serviceName = AttributeKey<String>(name: "ServiceName")
 }