//
// Copyright Amazon.com Inc. or its affiliates.
// All Rights Reserved.
//
// SPDX-License-Identifier: Apache-2.0
//

import class Foundation.NSRecursiveLock

public class Context {
    private var _attributes: Attributes
<<<<<<< HEAD
    private var lock = NSRecursiveLock()
=======
    private let lock = NSRecursiveLock()
>>>>>>> 0d179b2e

    public init(attributes: Attributes) {
        self._attributes = attributes
    }

    public func toBuilder() -> ContextBuilder {
        ContextBuilder(attributes: accessAttributes())
    }

    public func getLogger() -> LogAgent? {
        return accessAttributes().get(key: AttributeKeys.logger)
    }

<<<<<<< HEAD
    @discardableResult private func accessAttributes(accessor: ((inout Attributes) -> Void)? = nil) -> Attributes {
=======
    @discardableResult
    private func accessAttributes(accessor: ((inout Attributes) -> Void)? = nil) -> Attributes {
>>>>>>> 0d179b2e
        lock.lock()
        defer { lock.unlock() }
        accessor?(&_attributes)
        return _attributes
    }
}

extension Context {

    public func get<T>(key: AttributeKey<T>) -> T? {
        accessAttributes().get(key: key)
    }

    public func contains<T>(key: AttributeKey<T>) -> Bool {
        accessAttributes().contains(key: key)
    }

    public func set<T>(key: AttributeKey<T>, value: T?) {
        accessAttributes { attributes in
            attributes.set(key: key, value: value)
        }
    }

    public func remove<T>(key: AttributeKey<T>) {
        accessAttributes { attributes in
            attributes.remove(key: key)
        }
    }
}

public class ContextBuilder {

    public init(attributes: Attributes = Attributes()) {
        self.attributes = attributes
    }

    public var attributes: Attributes

    // We follow the convention of returning the builder object
    // itself from any configuration methods, and by adding the
    // @discardableResult attribute we won't get warnings if we
    // don't end up doing any chaining.
    @discardableResult
    public func with<T>(key: AttributeKey<T>, value: T) -> Self {
        self.attributes.set(key: key, value: value)
        return self
    }

    @discardableResult
    public func withLogger(value: LogAgent) -> Self {
        self.attributes.set(key: AttributeKeys.logger, value: value)
        return self
    }

    public func build() -> Context {
        return Context(attributes: attributes)
    }
}

enum AttributeKeys {
    public static let logger = AttributeKey<LogAgent>(name: "Logger")
}<|MERGE_RESOLUTION|>--- conflicted
+++ resolved
@@ -9,11 +9,7 @@
 
 public class Context {
     private var _attributes: Attributes
-<<<<<<< HEAD
-    private var lock = NSRecursiveLock()
-=======
     private let lock = NSRecursiveLock()
->>>>>>> 0d179b2e
 
     public init(attributes: Attributes) {
         self._attributes = attributes
@@ -27,12 +23,8 @@
         return accessAttributes().get(key: AttributeKeys.logger)
     }
 
-<<<<<<< HEAD
-    @discardableResult private func accessAttributes(accessor: ((inout Attributes) -> Void)? = nil) -> Attributes {
-=======
     @discardableResult
     private func accessAttributes(accessor: ((inout Attributes) -> Void)? = nil) -> Attributes {
->>>>>>> 0d179b2e
         lock.lock()
         defer { lock.unlock() }
         accessor?(&_attributes)
