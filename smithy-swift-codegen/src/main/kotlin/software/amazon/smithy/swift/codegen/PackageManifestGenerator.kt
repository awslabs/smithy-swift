/*
 * Copyright Amazon.com, Inc. or its affiliates. All Rights Reserved.
 * SPDX-License-Identifier: Apache-2.0.
 */
package software.amazon.smithy.swift.codegen

import software.amazon.smithy.codegen.core.SymbolDependency
import software.amazon.smithy.swift.codegen.integration.ProtocolGenerator
import kotlin.jvm.optionals.getOrNull

class PackageManifestGenerator(val ctx: ProtocolGenerator.GenerationContext) {

    fun writePackageManifest(dependencies: List<SymbolDependency>) {
        ctx.delegator.useFileWriter("Package.swift.txt") { writer ->
            writer.write("// swift-tools-version: \$L", ctx.settings.swiftVersion)
            writer.write("")
            writer.write("import PackageDescription")
            writer.write("")

            writer.openBlock("let package = Package(", ")") {
                writer.write("name: \$S,", ctx.settings.moduleName)

                writer.openBlock("platforms: [", "],") {
                    writer.write(".macOS(.v10_15), .iOS(.v13)")
                }

                writer.openBlock("products: [", "],") {
                    writer.write(".library(name: \$S, targets: [\$S])", ctx.settings.moduleName, ctx.settings.moduleName)
                }

<<<<<<< HEAD
                val externalDependencies = dependencies
                    .filter { it.expectProperty("target", String::class.java) != "SmithyTestUtil" } // SmithyTestUtil links to test target only
                    .filter {
                        it.getProperty("url", String::class.java).getOrNull() != null ||
                            it.getProperty("scope", String::class.java).getOrNull() != null
                    }
                val dependenciesByURL = externalDependencies.distinctBy {
                    it.getProperty("url", String::class.java).getOrNull()
                        ?: "${it.getProperty("scope", String::class.java).get()}.${it.packageName}"
                }
=======
                val externalDependencies = dependencies.filter {
                    it.getProperty("url", String::class.java).getOrNull() != null ||
                        it.getProperty("scope", String::class.java).getOrNull() != null
                }
                val dependenciesByURL = externalDependencies
                    .distinctBy {
                        it.getProperty("url", String::class.java).getOrNull()
                            ?: "${it.getProperty("scope", String::class.java).get()}.${it.packageName}"
                    }
                    .sorted()
>>>>>>> ccd60c4f

                writer.openBlock("dependencies: [", "],") {
                    dependenciesByURL.forEach { writePackageDependency(writer, it) }
                }

                val dependenciesByTarget = externalDependencies
                    .distinctBy { it.expectProperty("target", String::class.java) + it.packageName }
                    .sorted()

                writer.openBlock("targets: [", "]") {
                    writer.openBlock(".target(", "),") {
                        writer.write("name: \$S,", ctx.settings.moduleName)
                        writer.openBlock("dependencies: [", "],") {
                            dependenciesByTarget.forEach { writeTargetDependency(writer, it) }
                        }
                        writer.openBlock("resources: [", "]") {
                            writer.write(".process(\"Resources\")")
                        }
                    }
                    writer.openBlock(".testTarget(", ")") {
                        writer.write("name: \$S,", ctx.settings.testModuleName)
                        writer.openBlock("dependencies: [", "]") {
                            writer.write("\$S,", ctx.settings.moduleName)
                            SwiftDependency.SMITHY_TEST_UTIL.dependencies.forEach { writeTargetDependency(writer, it) }
                        }
                    }
                }
            }
        }
    }

    private fun writePackageDependency(writer: SwiftWriter, dependency: SymbolDependency) {
        writer.openBlock(".package(", "),") {
            val scope = dependency.getProperty("scope", String::class.java).getOrNull()
            scope?.let {
                writer.write("id: \$S,", "$it.${dependency.packageName}")
            }
            val url = dependency.getProperty("url", String::class.java).getOrNull()
            url?.let {
                writer.write("url: \$S,", it)
            }
            writer.write("exact: \$S", dependency.version)
        }
    }

    private fun writeTargetDependency(writer: SwiftWriter, dependency: SymbolDependency) {
        writer.openBlock(".product(", "),") {
            val target = dependency.expectProperty("target", String::class.java)
            writer.write("name: \$S,", target)
            val scope = dependency.getProperty("scope", String::class.java).getOrNull()
            val packageName = scope?.let { "$it.${dependency.packageName}" } ?: dependency.packageName
            writer.write("package: \$S", packageName)
        }
    }
}<|MERGE_RESOLUTION|>--- conflicted
+++ resolved
@@ -28,29 +28,18 @@
                     writer.write(".library(name: \$S, targets: [\$S])", ctx.settings.moduleName, ctx.settings.moduleName)
                 }
 
-<<<<<<< HEAD
                 val externalDependencies = dependencies
                     .filter { it.expectProperty("target", String::class.java) != "SmithyTestUtil" } // SmithyTestUtil links to test target only
                     .filter {
                         it.getProperty("url", String::class.java).getOrNull() != null ||
                             it.getProperty("scope", String::class.java).getOrNull() != null
                     }
-                val dependenciesByURL = externalDependencies.distinctBy {
-                    it.getProperty("url", String::class.java).getOrNull()
-                        ?: "${it.getProperty("scope", String::class.java).get()}.${it.packageName}"
-                }
-=======
-                val externalDependencies = dependencies.filter {
-                    it.getProperty("url", String::class.java).getOrNull() != null ||
-                        it.getProperty("scope", String::class.java).getOrNull() != null
-                }
                 val dependenciesByURL = externalDependencies
                     .distinctBy {
                         it.getProperty("url", String::class.java).getOrNull()
                             ?: "${it.getProperty("scope", String::class.java).get()}.${it.packageName}"
                     }
                     .sorted()
->>>>>>> ccd60c4f
 
                 writer.openBlock("dependencies: [", "],") {
                     dependenciesByURL.forEach { writePackageDependency(writer, it) }
