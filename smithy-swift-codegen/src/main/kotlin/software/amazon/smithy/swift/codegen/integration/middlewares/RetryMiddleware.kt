--- conflicted
+++ resolved
@@ -20,9 +20,9 @@
 import software.amazon.smithy.swift.codegen.swiftmodules.SmithyRetriesTypes
 
 class RetryMiddleware(
-    val model: Model,
-    val symbolProvider: SymbolProvider,
-    val retryErrorInfoProviderSymbol: Symbol,
+        val model: Model,
+        val symbolProvider: SymbolProvider,
+        val retryErrorInfoProviderSymbol: Symbol,
 ) : MiddlewareRenderable {
 
     override val name = "RetryMiddleware"
@@ -32,34 +32,22 @@
     override val position = MiddlewarePosition.AFTER
 
     override fun render(ctx: ProtocolGenerator.GenerationContext, writer: SwiftWriter, op: OperationShape, operationStackName: String) {
-<<<<<<< HEAD
-        val output = MiddlewareShapeUtils.outputSymbol(symbolProvider, model, op)
-        writer.addImport(SwiftDependency.SMITHY_RETRIES.target)
-        writer.write(
-            "\$L.\$L.intercept(position: \$L, middleware: \$N<\$N, \$N, \$N>(options: config.retryStrategyOptions))",
-            operationStackName,
-            middlewareStep.stringValue(),
-            position.stringValue(),
-            ClientRuntimeTypes.Middleware.RetryMiddleware,
-            SmithyRetriesTypes.DefaultRetryStrategy,
-            retryErrorInfoProviderSymbol,
-            output
-        )
-=======
         if (ctx.settings.useInterceptors) {
             writer.write("builder.retryStrategy(\$N(options: config.retryStrategyOptions))", ClientRuntimeTypes.Core.DefaultRetryStrategy)
             writer.write("builder.retryErrorInfoProvider(\$N.errorInfo(for:))", retryErrorInfoProviderSymbol)
         } else {
             val output = MiddlewareShapeUtils.outputSymbol(symbolProvider, model, op)
-            val outputError = MiddlewareShapeUtils.outputErrorSymbol(op)
+            writer.addImport(SwiftDependency.SMITHY_RETRIES.target)
             writer.write(
-                "$operationStackName.${middlewareStep.stringValue()}.intercept(position: ${position.stringValue()}, middleware: \$N<\$N, \$N, \$N>(options: config.retryStrategyOptions))",
-                ClientRuntimeTypes.Middleware.RetryMiddleware,
-                ClientRuntimeTypes.Core.DefaultRetryStrategy,
-                retryErrorInfoProviderSymbol,
-                output
+                    "\$L.\$L.intercept(position: \$L, middleware: \$N<\$N, \$N, \$N>(options: config.retryStrategyOptions))",
+                    operationStackName,
+                    middlewareStep.stringValue(),
+                    position.stringValue(),
+                    ClientRuntimeTypes.Middleware.RetryMiddleware,
+                    SmithyRetriesTypes.DefaultRetryStrategy,
+                    retryErrorInfoProviderSymbol,
+                    output
             )
         }
->>>>>>> cf52198e
     }
 }