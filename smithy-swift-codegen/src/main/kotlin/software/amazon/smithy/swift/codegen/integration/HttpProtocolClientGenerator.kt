/*
 * Copyright Amazon.com, Inc. or its affiliates. All Rights Reserved.
 * SPDX-License-Identifier: Apache-2.0.
 */
package software.amazon.smithy.swift.codegen.integration

import software.amazon.smithy.codegen.core.CodegenException
import software.amazon.smithy.codegen.core.Symbol
import software.amazon.smithy.model.Model
import software.amazon.smithy.model.knowledge.HttpBinding
import software.amazon.smithy.model.knowledge.HttpBindingIndex
import software.amazon.smithy.model.knowledge.OperationIndex
import software.amazon.smithy.model.knowledge.TopDownIndex
import software.amazon.smithy.model.shapes.OperationShape
import software.amazon.smithy.model.traits.EnumTrait
import software.amazon.smithy.model.traits.HttpTrait
import software.amazon.smithy.model.traits.TimestampFormatTrait
import software.amazon.smithy.swift.codegen.ServiceGenerator
import software.amazon.smithy.swift.codegen.SwiftDependency
import software.amazon.smithy.swift.codegen.SwiftWriter
import software.amazon.smithy.swift.codegen.camelCaseName
import software.amazon.smithy.swift.codegen.defaultName
import software.amazon.smithy.swift.codegen.isBoxed
import software.amazon.smithy.swift.codegen.swiftFunctionParameterIndent

/**
 * Renders an implementation of a service interface for HTTP protocol
 */
open class HttpProtocolClientGenerator(
    ctx: ProtocolGenerator.GenerationContext,
    private val writer: SwiftWriter,
<<<<<<< HEAD
    private val serviceShape: ServiceShape,
    private val features: List<HttpFeature>,
    private val serviceConfig: ServiceConfig,
    private val httpBindingResolver: HttpBindingResolver
=======
    private val properties: List<ClientProperty>,
    private val serviceConfig: ServiceConfig
>>>>>>> e65f47d0
) {
    private val model: Model = ctx.model
    private val symbolProvider = ctx.symbolProvider
    private val serviceShape = ctx.service

    fun render() {
        val serviceSymbol = symbolProvider.toSymbol(serviceShape)
        writer.addImport(SwiftDependency.CLIENT_RUNTIME.namespace)
        writer.addFoundationImport()
        renderClientInitialization(serviceSymbol)
        writer.write("")
        renderOperationsInExtension(serviceSymbol)
    }

    private fun renderClientInitialization(serviceSymbol: Symbol) {
        writer.openBlock("public class ${serviceSymbol.name} {", "}") {
            writer.write("let client: SdkHttpClient")
            writer.write("let config: ${serviceConfig.typeName}")
            writer.write("let serviceName = \"${serviceSymbol.name}\"")
            writer.write("let encoder: RequestEncoder")
            writer.write("let decoder: ResponseDecoder")
            properties.forEach { prop ->
                prop.addImportsAndDependencies(writer)
            }
            writer.write("")
            writer.openBlock("public init(config: ${serviceSymbol.name}Configuration) throws {", "}") {
                writer.write("client = try SdkHttpClient(engine: config.httpClientEngine, config: config.httpClientConfiguration)")
                properties.forEach { prop ->
                    prop.renderInstantiation(writer)
                    if (prop.needsConfigure) {
                        prop.renderConfiguration(writer)
                    }
                    prop.renderInitialization(writer, "config")
                }

                writer.write("self.config = config")
            }
            writer.write("")
            // FIXME: possible move generation of the config to a separate file or above the service client
            renderConfig(serviceSymbol)
        }
    }

    private fun renderConfig(serviceSymbol: Symbol) {

        val configFields = serviceConfig.getConfigFields()
        val inheritance = serviceConfig.getTypeInheritance()
        writer.openBlock("public class ${serviceSymbol.name}Configuration: $inheritance {", "}") {
            writer.write("")
            configFields.forEach {
                writer.write("public var ${it.name}: ${it.type}")
            }
            writer.write("")
            renderConfigInit(configFields)
            writer.write("")
            serviceConfig.renderConvenienceInits(serviceSymbol)
            writer.write("")
            serviceConfig.renderStaticDefaultImplementation(serviceSymbol)
        }
    }

    private fun renderConfigInit(configFields: List<ConfigField>) {
        if (configFields.isNotEmpty()) {
            val configFieldsSortedByName = configFields.sortedBy { it.name }
            writer.openBlock("public init (", ")") {
                for ((index, member) in configFieldsSortedByName.withIndex()) {
                    val memberName = member.name
                    val memberSymbol = member.type
                    if (memberName == null) continue
                    val terminator = if (index == configFieldsSortedByName.size - 1) "" else ","
                    writer.write("\$L: \$L$terminator", memberName, memberSymbol)
                }
            }
            writer.openBlock("{", "}") {
                configFieldsSortedByName.forEach {
                    writer.write("self.\$1L = \$1L", it.name)
                }
            }
        }
    }

    private fun renderOperationsInExtension(serviceSymbol: Symbol) {
        val topDownIndex = TopDownIndex.of(model)
        val operations = topDownIndex.getContainedOperations(serviceShape).sortedBy { it.defaultName() }
        val operationsIndex = OperationIndex.of(model)

        writer.openBlock("extension ${serviceSymbol.name}: ${serviceSymbol.name}Protocol {", "}") {
            operations.forEach {
                ServiceGenerator.renderOperationDefinition(model, symbolProvider, writer, operationsIndex, it)
                writer.openBlock("{", "}") {
                    renderMiddlewareExecutionBlock(operationsIndex, it)
                }
                writer.write("")
            }
        }
    }

    // replace labels with any path bindings
    private fun renderUriPath(httpTrait: HttpTrait, pathBindings: List<HttpBindingDescriptor>, writer: SwiftWriter) {
        val resolvedURIComponents = mutableListOf<String>()
        httpTrait.uri.segments.forEach {
            if (it.isLabel) {
                // spec dictates member name and label name MUST be the same
                val binding = pathBindings.find { binding ->
                    binding.memberName == it.content
                } ?: throw CodegenException("failed to find corresponding member for httpLabel `${it.content}")

                // shape must be string, number, boolean, or timestamp
                val targetShape = model.expectShape(binding.member.target)
                val labelMemberName = binding.member.memberName.decapitalize()
                val formattedLabel: String
                if (targetShape.isTimestampShape) {
                    val bindingIndex = HttpBindingIndex.of(model)
                    val timestampFormat = bindingIndex.determineTimestampFormat(targetShape, HttpBinding.Location.LABEL, TimestampFormatTrait.Format.DATE_TIME)
                    formattedLabel = ProtocolGenerator.getFormattedDateString(timestampFormat, labelMemberName)
                } else if (targetShape.isStringShape) {
                    val enumRawValueSuffix = targetShape.getTrait(EnumTrait::class.java).map { ".rawValue" }.orElse("")
                    formattedLabel = "$labelMemberName$enumRawValueSuffix"
                } else {
                    formattedLabel = labelMemberName
                }
                val isBoxed = symbolProvider.toSymbol(targetShape).isBoxed()

                // unwrap the label members if boxed
                if (isBoxed) {
                    writer.openBlock("guard let $labelMemberName = input.$labelMemberName else {", "}") {
                        writer.write("completion(.failure(.client(ClientError.serializationFailed(\"uri component $labelMemberName unexpectedly nil\"))))")
                        writer.write("return")
                    }
                } else {
                    writer.write("let $labelMemberName = input.$labelMemberName")
                }
                resolvedURIComponents.add("\\($formattedLabel)")
            } else {
                resolvedURIComponents.add(it.content)
            }
        }

        val uri = resolvedURIComponents.joinToString(separator = "/", prefix = "/", postfix = "")
        writer.write("let path = \"\$L\"", uri)
    }

<<<<<<< HEAD
    private fun renderOperationInputSerializationBlock(opIndex: OperationIndex, op: OperationShape) {
        val inputShape = opIndex.getInput(op)
        val httpTrait = httpBindingResolver.httpTrait(op)
        val requestBindings = httpBindingResolver.requestBindings(op)
        val pathBindings = requestBindings.filter { it.location == HttpBinding.Location.LABEL }
=======
    protected open fun renderContextAttributes(op: OperationShape) {
        val httpTrait = op.expectTrait(HttpTrait::class.java)
>>>>>>> e65f47d0
        val httpMethod = httpTrait.method.toLowerCase()
        // FIXME it over indents if i add another indent, come up with better way to properly indent or format for swift
        writer.write("  .withEncoder(value: encoder)")
        writer.write("  .withDecoder(value: decoder)")
        writer.write("  .withMethod(value: .$httpMethod)")
        writer.write("  .withPath(value: path)")
        writer.write("  .withServiceName(value: serviceName)")
        writer.write("  .withOperation(value: \"${op.camelCaseName()}\")")
    }

    protected open fun renderMiddlewares(op: OperationShape) {
        writer.write("operation.addDefaultOperationMiddlewares()")
    }

    private fun renderMiddlewareExecutionBlock(opIndex: OperationIndex, op: OperationShape) {
        val httpTrait = op.expectTrait(HttpTrait::class.java)
        val requestBindings = HttpBindingIndex.of(model).getRequestBindings(op)
        val pathBindings = requestBindings.values.filter { it.location == HttpBinding.Location.LABEL }
        renderUriPath(httpTrait, pathBindings, writer)
        val operationErrorName = "${op.defaultName()}Error"
        val inputShapeName = ServiceGenerator.getOperationInputShapeName(symbolProvider, opIndex, op)
        val outputShapeName = ServiceGenerator.getOperationOutputShapeName(symbolProvider, opIndex, op)
        writer.write("let context = HttpContextBuilder()")
        writer.swiftFunctionParameterIndent {
            renderContextAttributes(op)
        }
        writer.write("var operation = OperationStack<$inputShapeName, $outputShapeName, $operationErrorName>(id: \"${op.camelCaseName()}\")")
        renderMiddlewares(op)
        writer.write("let result = operation.handleMiddleware(context: context.build(), input: input, next: client.getHandler())")
        writer.write("completion(result)")
    }
}<|MERGE_RESOLUTION|>--- conflicted
+++ resolved
@@ -29,15 +29,9 @@
 open class HttpProtocolClientGenerator(
     ctx: ProtocolGenerator.GenerationContext,
     private val writer: SwiftWriter,
-<<<<<<< HEAD
-    private val serviceShape: ServiceShape,
-    private val features: List<HttpFeature>,
+    private val properties: List<ClientProperty>,
     private val serviceConfig: ServiceConfig,
     private val httpBindingResolver: HttpBindingResolver
-=======
-    private val properties: List<ClientProperty>,
-    private val serviceConfig: ServiceConfig
->>>>>>> e65f47d0
 ) {
     private val model: Model = ctx.model
     private val symbolProvider = ctx.symbolProvider
@@ -180,16 +174,9 @@
         writer.write("let path = \"\$L\"", uri)
     }
 
-<<<<<<< HEAD
-    private fun renderOperationInputSerializationBlock(opIndex: OperationIndex, op: OperationShape) {
-        val inputShape = opIndex.getInput(op)
+
+    protected open fun renderContextAttributes(op: OperationShape) {
         val httpTrait = httpBindingResolver.httpTrait(op)
-        val requestBindings = httpBindingResolver.requestBindings(op)
-        val pathBindings = requestBindings.filter { it.location == HttpBinding.Location.LABEL }
-=======
-    protected open fun renderContextAttributes(op: OperationShape) {
-        val httpTrait = op.expectTrait(HttpTrait::class.java)
->>>>>>> e65f47d0
         val httpMethod = httpTrait.method.toLowerCase()
         // FIXME it over indents if i add another indent, come up with better way to properly indent or format for swift
         writer.write("  .withEncoder(value: encoder)")
@@ -205,9 +192,9 @@
     }
 
     private fun renderMiddlewareExecutionBlock(opIndex: OperationIndex, op: OperationShape) {
-        val httpTrait = op.expectTrait(HttpTrait::class.java)
-        val requestBindings = HttpBindingIndex.of(model).getRequestBindings(op)
-        val pathBindings = requestBindings.values.filter { it.location == HttpBinding.Location.LABEL }
+        val httpTrait = httpBindingResolver.httpTrait(op)
+        val requestBindings = httpBindingResolver.requestBindings(op)
+        val pathBindings = requestBindings.filter { it.location == HttpBinding.Location.LABEL }
         renderUriPath(httpTrait, pathBindings, writer)
         val operationErrorName = "${op.defaultName()}Error"
         val inputShapeName = ServiceGenerator.getOperationInputShapeName(symbolProvider, opIndex, op)
