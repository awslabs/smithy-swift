/*
 * Copyright Amazon.com, Inc. or its affiliates. All Rights Reserved.
 * SPDX-License-Identifier: Apache-2.0.
 */

package software.amazon.smithy.swift.codegen.integration.serde.member

import software.amazon.smithy.model.node.Node
import software.amazon.smithy.model.node.NumberNode
import software.amazon.smithy.model.node.StringNode
import software.amazon.smithy.model.shapes.BigDecimalShape
import software.amazon.smithy.model.shapes.BigIntegerShape
import software.amazon.smithy.model.shapes.BlobShape
import software.amazon.smithy.model.shapes.BooleanShape
import software.amazon.smithy.model.shapes.ByteShape
import software.amazon.smithy.model.shapes.DocumentShape
import software.amazon.smithy.model.shapes.DoubleShape
import software.amazon.smithy.model.shapes.EnumShape
import software.amazon.smithy.model.shapes.FloatShape
import software.amazon.smithy.model.shapes.IntEnumShape
import software.amazon.smithy.model.shapes.IntegerShape
import software.amazon.smithy.model.shapes.ListShape
import software.amazon.smithy.model.shapes.LongShape
import software.amazon.smithy.model.shapes.MapShape
import software.amazon.smithy.model.shapes.MemberShape
import software.amazon.smithy.model.shapes.SetShape
import software.amazon.smithy.model.shapes.Shape
import software.amazon.smithy.model.shapes.ShortShape
import software.amazon.smithy.model.shapes.StringShape
import software.amazon.smithy.model.shapes.StructureShape
import software.amazon.smithy.model.shapes.TimestampShape
import software.amazon.smithy.model.shapes.UnionShape
import software.amazon.smithy.model.traits.DefaultTrait
import software.amazon.smithy.model.traits.EnumTrait
import software.amazon.smithy.model.traits.EnumValueTrait
import software.amazon.smithy.model.traits.RequiredTrait
import software.amazon.smithy.model.traits.SparseTrait
import software.amazon.smithy.model.traits.StreamingTrait
import software.amazon.smithy.model.traits.TimestampFormatTrait
import software.amazon.smithy.model.traits.XmlFlattenedTrait
import software.amazon.smithy.swift.codegen.SwiftWriter
import software.amazon.smithy.swift.codegen.integration.ProtocolGenerator
import software.amazon.smithy.swift.codegen.integration.serde.json.TimestampUtils
import software.amazon.smithy.swift.codegen.integration.serde.readwrite.NodeInfoUtils
import software.amazon.smithy.swift.codegen.integration.serde.readwrite.ReadingClosureUtils
import software.amazon.smithy.swift.codegen.integration.serde.readwrite.responseWireProtocol
import software.amazon.smithy.swift.codegen.model.expectTrait
import software.amazon.smithy.swift.codegen.model.getTrait
import software.amazon.smithy.swift.codegen.model.hasTrait
import software.amazon.smithy.swift.codegen.model.isError
import software.amazon.smithy.swift.codegen.swiftEnumCaseName
<<<<<<< HEAD
import software.amazon.smithy.swift.codegen.swiftmodules.FoundationTypes
=======
import software.amazon.smithy.swift.codegen.swiftmodules.SmithyTimestampsTypes
>>>>>>> 2936b2ff

open class MemberShapeDecodeGenerator(
    private val ctx: ProtocolGenerator.GenerationContext,
    private val writer: SwiftWriter,
    private val shapeContainingMembers: Shape,
) {
    private val nodeInfoUtils = NodeInfoUtils(ctx, writer, ctx.service.responseWireProtocol)
    private val readingClosureUtils = ReadingClosureUtils(ctx, writer)

    fun render(member: MemberShape, isPayload: Boolean = false) {
        val targetShape = ctx.model.expectShape(member.target)
        val readExp = when (targetShape) {
            is StructureShape, is UnionShape -> renderStructOrUnionExp(member, isPayload)
            is MapShape -> renderMapExp(member, targetShape)
            is ListShape -> renderListExp(member, targetShape)
            is TimestampShape -> renderTimestampExp(member, targetShape)
            else -> renderMemberExp(member, isPayload)
        }
        val memberName = ctx.symbolProvider.toMemberName(member)
        if (shapeContainingMembers.isUnionShape) {
            writer.write("return .\$L(\$L)", memberName, readExp)
        } else if (shapeContainingMembers.isError) {
            writer.write("value.properties.\$L = \$L", memberName, readExp)
        } else {
            writer.write("value.\$L = \$L", memberName, readExp)
        }
    }

    private fun renderStructOrUnionExp(memberShape: MemberShape, isPayload: Boolean): String {
        val readingClosure = readingClosureUtils.readingClosure(memberShape)
        return writer.format(
            "try \$L.\$L(with: \$L)",
            reader(memberShape, isPayload),
            readMethodName("read"),
            readingClosure
        )
    }

    private fun renderListExp(memberShape: MemberShape, listShape: ListShape): String {
        val isSparse = listShape.hasTrait<SparseTrait>()
        val memberReadingClosure = readingClosureUtils.readingClosure(listShape.member, isSparse)
        val memberNodeInfo = nodeInfoUtils.nodeInfo(listShape.member)
        val isFlattened = memberShape.hasTrait<XmlFlattenedTrait>()
        return writer.format(
            "try \$L.\$L(memberReadingClosure: \$L, memberNodeInfo: \$L, isFlattened: \$L)\$L",
            reader(memberShape, false),
            readMethodName("readList"),
            memberReadingClosure,
            memberNodeInfo,
            isFlattened,
            default(memberShape)
        )
    }

    private fun renderMapExp(memberShape: MemberShape, mapShape: MapShape): String {
        val isSparse = mapShape.hasTrait<SparseTrait>()
        val valueReadingClosure = ReadingClosureUtils(ctx, writer).readingClosure(mapShape.value, isSparse)
        val keyNodeInfo = nodeInfoUtils.nodeInfo(mapShape.key)
        val valueNodeInfo = nodeInfoUtils.nodeInfo(mapShape.value)
        val isFlattened = memberShape.hasTrait<XmlFlattenedTrait>()
        return writer.format(
            "try \$L.\$L(valueReadingClosure: \$L, keyNodeInfo: \$L, valueNodeInfo: \$L, isFlattened: \$L)\$L",
            reader(memberShape, false),
            readMethodName("readMap"),
            valueReadingClosure,
            keyNodeInfo,
            valueNodeInfo,
            isFlattened,
            default(memberShape)
        )
    }

    private fun renderTimestampExp(memberShape: MemberShape, timestampShape: TimestampShape): String {
        val memberTimestampFormatTrait = memberShape.getTrait<TimestampFormatTrait>()
        val swiftTimestampFormatCase = TimestampUtils.timestampFormat(ctx, memberTimestampFormatTrait, timestampShape)
        return writer.format(
<<<<<<< HEAD
            "try \$L.\$L(format: \$L)\$L",
            reader(memberShape, false),
            readMethodName("readTimestamp"),
            swiftTimestampFormatCase,
            default(memberShape)
=======
            "try \$L.\$L(format: \$N\$L)",
            reader(memberShape, false),
            readMethodName("readTimestamp"),
            SmithyTimestampsTypes.TimestampFormat,
            swiftTimestampFormatCase,
>>>>>>> 2936b2ff
        )
    }

    private fun renderMemberExp(memberShape: MemberShape, isPayload: Boolean): String {
        return writer.format(
            "try \$L.\$L()\$L",
            reader(memberShape, isPayload),
            readMethodName("read"),
            default(memberShape),
        )
    }

    private fun readMethodName(baseName: String): String {
        val extension = "".takeIf { shapeContainingMembers.isUnionShape } ?: "IfPresent"
        return writer.format("\$L\$L", baseName, extension)
    }

    private fun reader(memberShape: MemberShape, isPayload: Boolean): String {
        val nodeInfo = nodeInfoUtils.nodeInfo(memberShape)
        return "reader".takeIf { isPayload } ?: writer.format("reader[\$L]", nodeInfo)
    }

    private fun default(memberShape: MemberShape): String {
        val targetShape = ctx.model.expectShape(memberShape.target)
        val defaultTrait = memberShape.getTrait<DefaultTrait>() ?: targetShape.getTrait<DefaultTrait>()
        val requiredTrait = memberShape.getTrait<RequiredTrait>()
        // If member is required but there isn't a default value, use zero-equivalents for error correction
        if (requiredTrait != null && defaultTrait == null) {
            return when (targetShape) {
                is EnumShape, is IntEnumShape -> " ?? .sdkUnknown(\"\")"
                is StringShape -> {
                    // Enum trait is deprecated but many services still use it in their models
                    if (targetShape.hasTrait<EnumTrait>()) {
                        " ?? .sdkUnknown(\"\")"
                    } else {
                        " ?? \"\""
                    }
                }
                is ByteShape, is ShortShape, is IntegerShape, is LongShape -> " ?? 0"
                is FloatShape, is DoubleShape -> " ?? 0.0"
                is BooleanShape -> " ?? false"
                is ListShape -> " ?? []"
                is MapShape -> " ?? [:]"
                is TimestampShape -> " ?? Date(timeIntervalSince1970: 0)"
                is DocumentShape -> {
                    val node = requiredTrait.toNode()
                    resolveDocumentDefault(true, node)
                }
                is BlobShape -> resolveBlobDefault(targetShape)
                // No default provided for other types
                else -> ""
            }
        }
        return defaultTrait?.toNode()?.let {
            // If the default value is null, provide no default.
            if (it.isNullNode) { return "" }
            // Provide a default value dependent on the type.
            return when (targetShape) {
                is EnumShape -> " ?? .${enumDefaultValue(targetShape, it.expectStringNode().value)}"
                is IntEnumShape -> intEnumDefaultValue(it)
                is StringShape -> " ?? \"${it.expectStringNode().value}\""
                is ByteShape -> " ?? ${it.expectNumberNode().value}"
                is ShortShape -> " ?? ${it.expectNumberNode().value}"
                is IntegerShape -> " ?? ${it.expectNumberNode().value}"
                is LongShape -> " ?? ${it.expectNumberNode().value}"
                is FloatShape -> " ?? ${it.expectNumberNode().value}"
                is DoubleShape -> " ?? ${it.expectNumberNode().value}"
                is BigIntegerShape -> " ?? ${it.expectNumberNode().value}"
                is BigDecimalShape -> " ?? ${it.expectNumberNode().value}"
                is BooleanShape -> " ?? ${it.expectBooleanNode().value}"
                // Lists can only have empty list as default value
                is ListShape, is SetShape -> " ?? []"
                // Maps can only have empty map as default value
                is MapShape -> " ?? [:]"
                is TimestampShape -> " ?? Date(timeIntervalSince1970: ${it.expectNumberNode().value})"
                is DocumentShape -> resolveDocumentDefault(false, it)
                is BlobShape -> resolveBlobDefault(targetShape, it.toString())
                // No default provided for other shapes
                else -> ""
            }
        } ?: "" // If there is no default trait, provide no default value.
    }

    // From the Smithy docs at https://smithy.io/2.0/spec/type-refinement-traits.html#default-value-constraints :
    // > The following shapes have restrictions on their default values:
    // >
    // > enum: can be set to any valid string _value_ of the enum.
    // So, find the member with the default value, then render it as a Swift enum case.
    private fun enumDefaultValue(enumShape: EnumShape, value: String): String {
        val matchingMember = enumShape.members().first { member ->
            value == member.expectTrait<EnumValueTrait>().expectStringValue()
        }
        return swiftEnumCaseName(matchingMember.memberName, value)
    }

    private fun intEnumDefaultValue(node: Node): String {
        return when (node) {
            is StringNode -> " ?? .${node.value}"
            is NumberNode -> " ?? .init(rawValue: ${node.value})"
            else -> ""
        }
    }

    private fun resolveBlobDefault(targetShape: Shape, value: String = ""): String {
        writer.addImport(FoundationTypes.Data)
        return if (targetShape.hasTrait<StreamingTrait>()) {
            " ?? ByteStream.data(Data(\"$value\".utf8))"
        } else {
            " ?? Data(\"$value\".utf8)"
        }
    }

    private fun resolveDocumentDefault(useZeroValue: Boolean, node: Node): String {
        return when {
            node.isObjectNode -> " ?? Document.object([:])"
            node.isArrayNode -> " ?? Document.array([])"
            node.isStringNode -> {
                val resolvedValue = "".takeIf { useZeroValue } ?: node.expectStringNode().value
                " ?? Document.string(\"$resolvedValue\")"
            }
            node.isBooleanNode -> {
                val resolvedValue = "false".takeIf { useZeroValue } ?: node.expectBooleanNode().value
                " ?? Document.boolean($resolvedValue)"
            }
            node.isNumberNode -> {
                val resolvedValue = "0".takeIf { useZeroValue } ?: node.expectNumberNode().value
                " ?? Document.number($resolvedValue)"
            }
            else -> "" // null node type means no default value but explicit
        }
    }
}<|MERGE_RESOLUTION|>--- conflicted
+++ resolved
@@ -49,11 +49,8 @@
 import software.amazon.smithy.swift.codegen.model.hasTrait
 import software.amazon.smithy.swift.codegen.model.isError
 import software.amazon.smithy.swift.codegen.swiftEnumCaseName
-<<<<<<< HEAD
 import software.amazon.smithy.swift.codegen.swiftmodules.FoundationTypes
-=======
 import software.amazon.smithy.swift.codegen.swiftmodules.SmithyTimestampsTypes
->>>>>>> 2936b2ff
 
 open class MemberShapeDecodeGenerator(
     private val ctx: ProtocolGenerator.GenerationContext,
@@ -130,19 +127,12 @@
         val memberTimestampFormatTrait = memberShape.getTrait<TimestampFormatTrait>()
         val swiftTimestampFormatCase = TimestampUtils.timestampFormat(ctx, memberTimestampFormatTrait, timestampShape)
         return writer.format(
-<<<<<<< HEAD
-            "try \$L.\$L(format: \$L)\$L",
-            reader(memberShape, false),
-            readMethodName("readTimestamp"),
-            swiftTimestampFormatCase,
-            default(memberShape)
-=======
-            "try \$L.\$L(format: \$N\$L)",
+            "try \$L.\$L(format: \$N\$L)\$L",
             reader(memberShape, false),
             readMethodName("readTimestamp"),
             SmithyTimestampsTypes.TimestampFormat,
             swiftTimestampFormatCase,
->>>>>>> 2936b2ff
+            default(memberShape)
         )
     }
 
