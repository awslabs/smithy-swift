/*
 * Copyright Amazon.com, Inc. or its affiliates. All Rights Reserved.
 * SPDX-License-Identifier: Apache-2.0.
 */

package software.amazon.smithy.swift.codegen.integration.middlewares

import software.amazon.smithy.codegen.core.SymbolProvider
import software.amazon.smithy.model.Model
import software.amazon.smithy.model.shapes.OperationShape
import software.amazon.smithy.model.traits.IdempotencyTokenTrait
import software.amazon.smithy.swift.codegen.ClientRuntimeTypes
import software.amazon.smithy.swift.codegen.SwiftWriter
import software.amazon.smithy.swift.codegen.integration.ProtocolGenerator
import software.amazon.smithy.swift.codegen.integration.middlewares.handlers.MiddlewareShapeUtils
import software.amazon.smithy.swift.codegen.middleware.MiddlewarePosition
import software.amazon.smithy.swift.codegen.middleware.MiddlewareRenderable
import software.amazon.smithy.swift.codegen.middleware.MiddlewareStep
import software.amazon.smithy.swift.codegen.model.hasTrait

class IdempotencyTokenMiddleware(
    val model: Model,
    val symbolProvider: SymbolProvider
) : MiddlewareRenderable {
    override val name = "IdempotencyTokenMiddleware"
    override val middlewareStep = MiddlewareStep.INITIALIZESTEP
    override val position = MiddlewarePosition.AFTER

<<<<<<< HEAD
    override fun render(writer: SwiftWriter, op: OperationShape, operationStackName: String) {
=======
    override fun render(ctx: ProtocolGenerator.GenerationContext, writer: SwiftWriter, op: OperationShape, operationStackName: String) {
>>>>>>> 922d0663
        val inputShape = model.expectShape(op.input.get())
        val idempotentMember = inputShape.members().firstOrNull { it.hasTrait<IdempotencyTokenTrait>() }
        idempotentMember?.let {
            val idempotentMemberName = it.memberName.decapitalize()
            val inputShapeName = MiddlewareShapeUtils.inputSymbol(symbolProvider, model, op).name
            val outputShapeName = MiddlewareShapeUtils.outputSymbol(symbolProvider, model, op).name
            val outputErrorShapeName = MiddlewareShapeUtils.outputErrorSymbolName(op)
            writer.write(
<<<<<<< HEAD
                "\$L.\$L.intercept(position: \$L, middleware: \$N<\$L, \$L, \$L>(keyPath: \\.\$L))",
=======
                "\$L.\$L.intercept(position: \$L, middleware: \$N<\$L, \$L>(keyPath: \\.\$L))",
>>>>>>> 922d0663
                operationStackName,
                middlewareStep.stringValue(),
                position.stringValue(),
                ClientRuntimeTypes.Middleware.IdempotencyTokenMiddleware,
                inputShapeName,
                outputShapeName,
<<<<<<< HEAD
                outputErrorShapeName,
=======
>>>>>>> 922d0663
                idempotentMemberName
            )
        }
    }
}<|MERGE_RESOLUTION|>--- conflicted
+++ resolved
@@ -26,11 +26,7 @@
     override val middlewareStep = MiddlewareStep.INITIALIZESTEP
     override val position = MiddlewarePosition.AFTER
 
-<<<<<<< HEAD
-    override fun render(writer: SwiftWriter, op: OperationShape, operationStackName: String) {
-=======
     override fun render(ctx: ProtocolGenerator.GenerationContext, writer: SwiftWriter, op: OperationShape, operationStackName: String) {
->>>>>>> 922d0663
         val inputShape = model.expectShape(op.input.get())
         val idempotentMember = inputShape.members().firstOrNull { it.hasTrait<IdempotencyTokenTrait>() }
         idempotentMember?.let {
@@ -39,21 +35,13 @@
             val outputShapeName = MiddlewareShapeUtils.outputSymbol(symbolProvider, model, op).name
             val outputErrorShapeName = MiddlewareShapeUtils.outputErrorSymbolName(op)
             writer.write(
-<<<<<<< HEAD
-                "\$L.\$L.intercept(position: \$L, middleware: \$N<\$L, \$L, \$L>(keyPath: \\.\$L))",
-=======
                 "\$L.\$L.intercept(position: \$L, middleware: \$N<\$L, \$L>(keyPath: \\.\$L))",
->>>>>>> 922d0663
                 operationStackName,
                 middlewareStep.stringValue(),
                 position.stringValue(),
                 ClientRuntimeTypes.Middleware.IdempotencyTokenMiddleware,
                 inputShapeName,
                 outputShapeName,
-<<<<<<< HEAD
-                outputErrorShapeName,
-=======
->>>>>>> 922d0663
                 idempotentMemberName
             )
         }
