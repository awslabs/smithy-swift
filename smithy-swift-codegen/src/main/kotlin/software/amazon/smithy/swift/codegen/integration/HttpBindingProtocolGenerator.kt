/*
 * Copyright Amazon.com, Inc. or its affiliates. All Rights Reserved.
 * SPDX-License-Identifier: Apache-2.0.
 */
package software.amazon.smithy.swift.codegen.integration

import java.util.Optional
import java.util.logging.Logger
import software.amazon.smithy.codegen.core.CodegenException
import software.amazon.smithy.codegen.core.Symbol
import software.amazon.smithy.model.knowledge.HttpBinding
import software.amazon.smithy.model.knowledge.HttpBindingIndex
import software.amazon.smithy.model.knowledge.OperationIndex
import software.amazon.smithy.model.knowledge.TopDownIndex
import software.amazon.smithy.model.neighbor.RelationshipType
import software.amazon.smithy.model.neighbor.Walker
import software.amazon.smithy.model.shapes.BlobShape
import software.amazon.smithy.model.shapes.BooleanShape
import software.amazon.smithy.model.shapes.CollectionShape
import software.amazon.smithy.model.shapes.ListShape
import software.amazon.smithy.model.shapes.MapShape
import software.amazon.smithy.model.shapes.MemberShape
import software.amazon.smithy.model.shapes.NumberShape
import software.amazon.smithy.model.shapes.OperationShape
import software.amazon.smithy.model.shapes.SetShape
import software.amazon.smithy.model.shapes.Shape
import software.amazon.smithy.model.shapes.ShapeId
import software.amazon.smithy.model.shapes.ShapeType
import software.amazon.smithy.model.shapes.StringShape
import software.amazon.smithy.model.shapes.StructureShape
import software.amazon.smithy.model.shapes.TimestampShape
import software.amazon.smithy.model.shapes.UnionShape
import software.amazon.smithy.model.traits.EnumTrait
import software.amazon.smithy.model.traits.HttpHeaderTrait
import software.amazon.smithy.model.traits.HttpLabelTrait
import software.amazon.smithy.model.traits.HttpPayloadTrait
import software.amazon.smithy.model.traits.HttpPrefixHeadersTrait
import software.amazon.smithy.model.traits.HttpQueryTrait
import software.amazon.smithy.model.traits.HttpResponseCodeTrait
import software.amazon.smithy.model.traits.IdempotencyTokenTrait
import software.amazon.smithy.model.traits.MediaTypeTrait
import software.amazon.smithy.model.traits.StreamingTrait
import software.amazon.smithy.model.traits.TimestampFormatTrait
import software.amazon.smithy.swift.codegen.ServiceGenerator
import software.amazon.smithy.swift.codegen.SwiftDependency
import software.amazon.smithy.swift.codegen.SwiftWriter
import software.amazon.smithy.swift.codegen.isBoxed
import software.amazon.smithy.utils.OptionalUtils

/**
 * Checks to see if shape is in the body of the http request
 */
// TODO fix the edge case: a shape which is an operational input (i.e. has members bound to HTTP semantics) could be re-used elsewhere not as an operation input which means everything is in the body
fun Shape.isInHttpBody(): Boolean {
    val hasNoHttpTraitsOutsideOfPayload = !this.hasTrait(HttpLabelTrait::class.java) &&
            !this.hasTrait(HttpHeaderTrait::class.java) &&
            !this.hasTrait(HttpPrefixHeadersTrait::class.java) &&
            !this.hasTrait(HttpQueryTrait::class.java)
    return this.hasTrait(HttpPayloadTrait::class.java) || hasNoHttpTraitsOutsideOfPayload
}

/**
 * Abstract implementation useful for all HTTP protocols
 */
abstract class HttpBindingProtocolGenerator : ProtocolGenerator {
    private val LOGGER = Logger.getLogger(javaClass.name)
    private val idempotencyTokenValue = "idempotencyTokenGenerator.generateToken()"

    // can be overridden by implementations to more specific error protocol
    override val unknownServiceErrorSymbol: Symbol = Symbol.builder()
        .name("UnknownHttpServiceError")
        .namespace(SwiftDependency.CLIENT_RUNTIME.namespace, "")
        .addDependency(SwiftDependency.CLIENT_RUNTIME)
        .build()

    override val serviceErrorProtocolSymbol: Symbol = Symbol.builder()
        .name("HttpServiceError")
        .namespace(SwiftDependency.CLIENT_RUNTIME.namespace, "")
        .addDependency(SwiftDependency.CLIENT_RUNTIME)
        .build()

    open fun getProtocolHttpBindingResolver(ctx: ProtocolGenerator.GenerationContext): HttpBindingResolver =
            HttpTraitResolver(ctx, defaultContentType)

    override fun generateSerializers(ctx: ProtocolGenerator.GenerationContext) {
        // render conformance to HttpRequestBinding for all input shapes
        val inputShapesWithHttpBindings: MutableSet<ShapeId> = mutableSetOf()
        for (operation in getHttpBindingOperations(ctx)) {
            if (operation.input.isPresent) {
                val inputShapeId = operation.input.get()
                if (inputShapesWithHttpBindings.contains(inputShapeId)) {
                    // The input shape is referenced by more than one operation
                    continue
                }
                renderInputRequestConformanceToHttpRequestBinding(ctx, operation)
                inputShapesWithHttpBindings.add(inputShapeId)
            }
        }
        // render conformance to Encodable for all input shapes with an http body and their nested types
        val shapesNeedingEncodableConformance = resolveShapesNeedingEncodableConformance(ctx)
        for (shape in shapesNeedingEncodableConformance) {
            // conforming to Encodable and Coding Keys enum are rendered as separate extensions in separate files
            val symbol: Symbol = ctx.symbolProvider.toSymbol(shape)
            val symbolName = symbol.name
            val rootNamespace = ctx.settings.moduleName
            val encodeSymbol = Symbol.builder()
                .definitionFile("./$rootNamespace/models/$symbolName+Encodable.swift")
                .name(symbolName)
                .build()

            ctx.delegator.useShapeWriter(encodeSymbol) { writer ->
                writer.openBlock("extension $symbolName: Encodable {", "}") {
                    writer.addImport(SwiftDependency.CLIENT_RUNTIME.namespace)
                    writer.addFoundationImport()
                    when (shape) {
                        is StructureShape -> {
                            // get all members sorted by name and filter out either all members with other traits OR members with the payload trait
                            val httpBodyMembers = shape.members()
                                .filter { it.isInHttpBody() }
                                .toList()
                            generateCodingKeysForMembers(ctx, writer, httpBodyMembers)
                            writer.write("") // need enter space between coding keys and encode implementation
                            StructEncodeGenerator(ctx, httpBodyMembers, writer, defaultTimestampFormat).render()
                        }
                        is UnionShape -> {
                            // get all members of the union shape
                            val unionMembers = shape.members().toList()
                            val sdkUnknownMember = MemberShape.builder().id("${shape.id}\$sdkUnknown").target("smithy.api#String").build()
                            val unionMembersForCodingKeys = unionMembers.toMutableList()
                            unionMembersForCodingKeys.add(0, sdkUnknownMember)
                            generateCodingKeysForMembers(ctx, writer, unionMembersForCodingKeys)
                            writer.write("") // need enter space between coding keys and encode implementation
                            UnionEncodeGenerator(ctx, unionMembers, writer, defaultTimestampFormat).render()
                        }
                    }
                }
            }
        }
    }

    // can be overridden by protocol for things like json name traits, xml keys etc.
    open fun generateCodingKeysForMembers(
        ctx: ProtocolGenerator.GenerationContext,
        writer: SwiftWriter,
        members: List<MemberShape>
    ) {
        val membersSortedByName: List<MemberShape> = members.sortedBy { it.memberName }
        writer.openBlock("private enum CodingKeys: String, CodingKey {", "}") {
            for (member in membersSortedByName) {
                val originalMemberName = member.memberName
                val modifiedMemberName = ctx.symbolProvider.toMemberName(member)

                /* If we have modified the member name to make it idiomatic to the language
                   like handling reserved keyword with appending an underscore or lowercasing the first letter,
                   we need to change the coding key accordingly so that during encoding and decoding, the modified member
                   name is transformed back to original name before it hits the service.
                 */
                if (originalMemberName == modifiedMemberName) {
                    writer.write("case \$L", modifiedMemberName)
                } else {
                    writer.write("case \$L = \$S", modifiedMemberName, originalMemberName)
                }
            }
        }
    }

    override fun generateDeserializers(ctx: ProtocolGenerator.GenerationContext) {
        // render init from HttpResponse for all output shapes
        val visitedOutputShapes: MutableSet<ShapeId> = mutableSetOf()
        for (operation in getHttpBindingOperations(ctx)) {
            if (operation.output.isPresent) {
                val outputShapeId = operation.output.get()
                if (visitedOutputShapes.contains(outputShapeId)) {
                    // The output shape is referenced by more than one operation
                    continue
                }
                renderInitOutputFromHttpResponse(ctx, operation)
                visitedOutputShapes.add(outputShapeId)
            }
        }

        // render operation error enum initializer from HttpResponse for all operations
        val httpOperations = getHttpBindingOperations(ctx)
        httpOperations.forEach {
            renderInitOperationErrorFromErrorType(ctx, it)
            renderInitOperationErrorFromHttpResponse(ctx, it)
        }

        // render init from HttpResponse for all error types
        val modeledErrors = httpOperations.flatMap { it.errors }.map { ctx.model.expectShape(it) as StructureShape }.toSet()
        modeledErrors.forEach { renderInitErrorFromHttpResponse(ctx, it) }

        // separate decodable conformance to nested types from output shapes
        // first loop through nested types and perform decodable implementation normally
        // then loop through output shapes and perform creation of body struct with decodable implementation
        val (shapesNeedingDecodableConformance, nestedShapesNeedingDecodableConformance) = resolveShapesNeedingDecodableConformance(ctx)
        // handle nested shapes normally
        for (shape in nestedShapesNeedingDecodableConformance) {
            // conforming to Decodable and Coding Keys enum are rendered as separate extensions in separate files
            val symbol: Symbol = ctx.symbolProvider.toSymbol(shape)
            val symbolName = symbol.name
            val rootNamespace = ctx.settings.moduleName
            val decodeSymbol = Symbol.builder()
                .definitionFile("./$rootNamespace/models/$symbolName+Decodable.swift")
                .name(symbolName)
                .build()

            ctx.delegator.useShapeWriter(decodeSymbol) { writer ->
                writer.openBlock("extension $symbolName: Decodable {", "}") {
                    writer.addImport(SwiftDependency.CLIENT_RUNTIME.namespace)
                    writer.addFoundationImport()
                    val members = shape.members().toList()
                    when (shape) {
                        is StructureShape -> {
                            generateCodingKeysForMembers(ctx, writer, members)
                            writer.write("")
                            StructDecodeGenerator(ctx, members, writer, defaultTimestampFormat).render()
                        }
                        is UnionShape -> {
                            val sdkUnknownMember = MemberShape.builder().id("${shape.id}\$sdkUnknown").target("smithy.api#String").build()
                            val unionMembersForCodingKeys = members.toMutableList()
                            unionMembersForCodingKeys.add(0, sdkUnknownMember)
                            generateCodingKeysForMembers(ctx, writer, unionMembersForCodingKeys)
                            writer.write("")
                            UnionDecodeGenerator(ctx, members, writer, defaultTimestampFormat).render()
                        }
                    }
                }
            }
        }

        // handle top level output shapes which includes creating a new http body struct to handle deserialization
        for (shape in shapesNeedingDecodableConformance) {
            // conforming to Decodable and Coding Keys enum are rendered as separate extensions in separate files
            val structSymbol: Symbol = ctx.symbolProvider.toSymbol(shape)
            val rootNamespace = ctx.settings.moduleName
            val httpBodyMembers = shape.members().filter { it.isInHttpBody() }.toList()

            val decodeSymbol = Symbol.builder()
                .definitionFile("./$rootNamespace/models/${structSymbol.name}Body+Decodable.swift")
                .name(structSymbol.name)
                .build()

            ctx.delegator.useShapeWriter(decodeSymbol) { writer ->
                writer.openBlock("struct ${structSymbol.name}Body {", "}") {
                    httpBodyMembers.forEach {
                        val memberSymbol = ctx.symbolProvider.toSymbol(it)
                        writer.write("public let \$L: \$T", ctx.symbolProvider.toMemberName(it), memberSymbol)
                    }
                }
                writer.write("") // add space between struct declaration and decodable conformance
                writer.openBlock("extension ${structSymbol.name}Body: Decodable {", "}") {
                    writer.addImport(SwiftDependency.CLIENT_RUNTIME.namespace)
                    writer.addFoundationImport()
                    generateCodingKeysForMembers(ctx, writer, httpBodyMembers)
                    writer.write("") // need enter space between coding keys and decode implementation
                    StructDecodeGenerator(ctx, httpBodyMembers, writer, defaultTimestampFormat).render()
                }
            }
        }
    }

    private fun renderInitOutputFromHttpResponse(
        ctx: ProtocolGenerator.GenerationContext,
        op: OperationShape
    ) {
        if (op.output.isEmpty) {
            return
        }
        val opIndex = OperationIndex.of(ctx.model)
        val outputShapeName = ServiceGenerator.getOperationOutputShapeName(ctx.symbolProvider, opIndex, op)
        var responseBindings = getProtocolHttpBindingResolver(ctx).responseBindings(op)
        val headerBindings = responseBindings
                .filter { it.location == HttpBinding.Location.HEADER }
            .sortedBy { it.memberName }
        val rootNamespace = ctx.settings.moduleName
        val httpBindingSymbol = Symbol.builder()
            .definitionFile("./$rootNamespace/models/$outputShapeName+ResponseInit.swift")
            .name(outputShapeName)
            .build()

        ctx.delegator.useShapeWriter(httpBindingSymbol) { writer ->
            writer.addImport(SwiftDependency.CLIENT_RUNTIME.namespace)
            writer.addFoundationImport()
            writer.openBlock("extension $outputShapeName: HttpResponseBinding {", "}") {
                writer.openBlock("public init (httpResponse: HttpResponse, decoder: ResponseDecoder? = nil) throws {", "}") {
                    renderInitMembersFromHeaders(ctx, headerBindings, writer)
                    // prefix headers
                    // spec: "Only a single structure member can be bound to httpPrefixHeaders"
                    responseBindings.firstOrNull { it.location == HttpBinding.Location.PREFIX_HEADERS }
                        ?.let {
                            renderInitMembersFromPrefixHeaders(ctx, it, writer)
                        }
                    writer.write("")
                    renderInitMembersFromPayload(ctx, responseBindings, outputShapeName, writer)
                }
            }
            writer.write("")
        }
    }

    private fun renderInitErrorFromHttpResponse(
        ctx: ProtocolGenerator.GenerationContext,
        shape: StructureShape
    ) {
        val responseBindings = getProtocolHttpBindingResolver(ctx).responseBindings(shape)
        val headerBindings = responseBindings
            .filter { it.location == HttpBinding.Location.HEADER }
            .sortedBy { it.memberName }
        val rootNamespace = ctx.settings.moduleName
        val errorShapeName = ctx.symbolProvider.toSymbol(shape).name

        val httpBindingSymbol = Symbol.builder()
            .definitionFile("./$rootNamespace/models/$errorShapeName+ResponseInit.swift")
            .name(errorShapeName)
            .build()

        ctx.delegator.useShapeWriter(httpBindingSymbol) { writer ->
            writer.addImport(SwiftDependency.CLIENT_RUNTIME.namespace)
            writer.addImport(serviceErrorProtocolSymbol)
            writer.openBlock("extension \$L: \$L {", "}", errorShapeName, serviceErrorProtocolSymbol.name) {
                writer.openBlock("public init (httpResponse: HttpResponse, decoder: ResponseDecoder? = nil, message: String? = nil, requestID: String? = nil) throws {", "}") {
                    renderInitMembersFromHeaders(ctx, headerBindings, writer)
                    // prefix headers
                    // spec: "Only a single structure member can be bound to httpPrefixHeaders"
                    responseBindings.firstOrNull { it.location == HttpBinding.Location.PREFIX_HEADERS }
                        ?.let {
                            renderInitMembersFromPrefixHeaders(ctx, it, writer)
                        }
                    writer.write("")
                    renderInitMembersFromPayload(ctx, responseBindings, errorShapeName, writer)
                    writer.write("")
                    writer.write("self._headers = httpResponse.headers")
                    writer.write("self._statusCode = httpResponse.statusCode")
                    writer.write("self._requestID = requestID")
                    writer.write("self._message = message")
                }
            }
            writer.write("")
        }
    }

    // Initialize operation error given the errorType which is like a rawValue of error case encountered
    private fun renderInitOperationErrorFromErrorType(
        ctx: ProtocolGenerator.GenerationContext,
        op: OperationShape
    ) {
        val errorShapes = op.errors.map { ctx.model.expectShape(it) as StructureShape }.toSet().sorted()
        val operationErrorName = ServiceGenerator.getOperationErrorShapeName(op)
        val rootNamespace = ctx.settings.moduleName
        val httpBindingSymbol = Symbol.builder()
            .definitionFile("./$rootNamespace/models/$operationErrorName+ResponseInit.swift")
            .name(operationErrorName)
            .build()

        ctx.delegator.useShapeWriter(httpBindingSymbol) { writer ->
            writer.addImport(SwiftDependency.CLIENT_RUNTIME.namespace)
            writer.addImport(unknownServiceErrorSymbol)
            val unknownServiceErrorType = unknownServiceErrorSymbol.name

            writer.openBlock("extension \$L {", "}", operationErrorName) {
                writer.openBlock("public init(errorType: String?, httpResponse: HttpResponse, decoder: ResponseDecoder? = nil, message: String? = nil, requestID: String? = nil) throws {", "}") {
                    writer.write("switch errorType {")
                    for (errorShape in errorShapes) {
                        val errorShapeName = ctx.symbolProvider.toSymbol(errorShape).name
                        writer.write("case \$S : self = .\$L(try \$L(httpResponse: httpResponse, decoder: decoder, message: message, requestID: requestID))", errorShapeName, errorShapeName.decapitalize(), errorShapeName)
                    }
                    writer.write("default : self = .unknown($unknownServiceErrorType(httpResponse: httpResponse, message: message))")
                    writer.write("}")
                }
            }
        }
    }

    /* This is a default implementation that is expected to be overridden by serialization
    protocol specific implementations to resolve the errorType
     */
    open fun renderInitOperationErrorFromHttpResponse(
        ctx: ProtocolGenerator.GenerationContext,
        op: OperationShape
    ) {
        val operationErrorName = ServiceGenerator.getOperationErrorShapeName(op)
        val rootNamespace = ctx.settings.moduleName
        val httpBindingSymbol = Symbol.builder()
            .definitionFile("./$rootNamespace/models/$operationErrorName+ResponseInit.swift")
            .name(operationErrorName)
            .build()

        ctx.delegator.useShapeWriter(httpBindingSymbol) { writer ->
            writer.addImport(SwiftDependency.CLIENT_RUNTIME.namespace)
            writer.openBlock("extension \$L {", "}", operationErrorName) {
                writer.openBlock("public init(httpResponse: HttpResponse, decoder: ResponseDecoder? = nil) throws {", "}") {
                    writer.write("throw ClientError.deserializationFailed(ClientError.dataNotFound(\"Invalid information in current codegen context to resolve the ErrorType\"))")
                }
            }
        }
    }

    /**
     * Render initialization of all output members bound to a response header
     */
    private fun renderInitMembersFromHeaders(
        ctx: ProtocolGenerator.GenerationContext,
        bindings: List<HttpBindingDescriptor>,
        writer: SwiftWriter
    ) {
        bindings.forEach { hdrBinding ->
            val memberTarget = ctx.model.expectShape(hdrBinding.member.target)
            val memberName = ctx.symbolProvider.toMemberName(hdrBinding.member)
            val headerName = hdrBinding.locationName
            val headerDeclaration = "${memberName}HeaderValue"
            writer.write("if let $headerDeclaration = httpResponse.headers.value(for: \$S) {", headerName)
            writer.indent()
            when (memberTarget) {
                is NumberShape -> {
                    val memberValue = stringToNumber(memberTarget, headerDeclaration)
                    writer.write("self.\$L = $memberValue", memberName)
                }
                is BlobShape -> {
                    val memberValue = "$headerDeclaration.data(using: .utf8)"
                    writer.write("self.\$L = $memberValue", memberName)
                }
                is BooleanShape -> {
                    val memberValue = "Bool($headerDeclaration)"
                    writer.write("self.\$L = $memberValue", memberName)
                }
                is StringShape -> {
                    val memberValue = when {
                        memberTarget.hasTrait(EnumTrait::class.java) -> {
                            val enumSymbol = ctx.symbolProvider.toSymbol(memberTarget)
                            "${enumSymbol.name}(rawValue: $headerDeclaration)"
                        }
                        memberTarget.hasTrait(MediaTypeTrait::class.java) -> {
                            "try $headerDeclaration.base64DecodedString()"
                        }
                        else -> {
                            headerDeclaration
                        }
                    }
                    writer.write("self.\$L = $memberValue", memberName)
                }
                is TimestampShape -> {
                    val bindingIndex = HttpBindingIndex.of(ctx.model)
                    val tsFormat = bindingIndex.determineTimestampFormat(
                        hdrBinding.member,
                        HttpBinding.Location.HEADER,
                        defaultTimestampFormat)
                    var memberValue = stringToDate(headerDeclaration, tsFormat)
                    if (tsFormat == TimestampFormatTrait.Format.EPOCH_SECONDS) {
                        memberValue = stringToDate("${headerDeclaration}Double", tsFormat)
                        writer.write("if let ${headerDeclaration}Double = Double(\$LHeaderValue) {", memberName)
                        writer.indent()
                        writer.write("self.\$L = $memberValue", memberName)
                        writer.dedent()
                        writer.write("} else {")
                        writer.indent()
                        writer.write("throw ClientError.deserializationFailed(HeaderDeserializationError.invalidTimestampHeader(value: \$LHeaderValue))", memberName)
                        writer.dedent()
                        writer.write("}")
                    } else {
                        writer.write("self.\$L = $memberValue", memberName)
                    }
                }
                is CollectionShape -> {
                    // member > boolean, number, string, or timestamp
                    // headers are List<String>, get the internal mapping function contents (if any) to convert
                    // to the target symbol type

                    // we also have to handle multiple comma separated values (e.g. 'X-Foo': "1, 2, 3"`)
                    var splitFn = "splitHeaderListValues"
                    var splitFnPrefix = ""
                    var invalidHeaderListErrorName = "invalidNumbersHeaderList"
                    val conversion = when (val collectionMemberTarget = ctx.model.expectShape(memberTarget.member.target)) {
                        is BooleanShape -> {
                            invalidHeaderListErrorName = "invalidBooleanHeaderList"
                            "Bool(\$0)"
                        }
                        is NumberShape -> "(${stringToNumber(collectionMemberTarget, "\$0")} ?? 0)"
                        is TimestampShape -> {
                            val bindingIndex = HttpBindingIndex.of(ctx.model)
                            val tsFormat = bindingIndex.determineTimestampFormat(
                                hdrBinding.member,
                                HttpBinding.Location.HEADER,
                                defaultTimestampFormat)
                            if (tsFormat == TimestampFormatTrait.Format.HTTP_DATE) {
                                splitFn = "splitHttpDateHeaderListValues"
                                splitFnPrefix = "try "
                            }
                            invalidHeaderListErrorName = "invalidTimestampHeaderList"
                            "(${stringToDate("\$0", tsFormat)} ?? Date())"
                        }
                        is StringShape -> {
                            invalidHeaderListErrorName = "invalidStringHeaderList"
                            when {
                                collectionMemberTarget.hasTrait(EnumTrait::class.java) -> {
                                    val enumSymbol = ctx.symbolProvider.toSymbol(collectionMemberTarget)
                                    "(${enumSymbol.name}(rawValue: \$0) ?? ${enumSymbol.name}(rawValue: \"Bar\")!)"
                                }
                                collectionMemberTarget.hasTrait(MediaTypeTrait::class.java) -> {
                                    "try \$0.base64EncodedString()"
                                }
                                else -> ""
                            }
                        }
                        else -> throw CodegenException("invalid member type for header collection: binding: $hdrBinding; member: $memberName")
                    }
                    val mapFn = if (conversion.isNotEmpty()) ".map { $conversion }" else ""
                    var memberValue = "${memberName}HeaderValues$mapFn"
                    if (memberTarget.isSetShape) {
                        memberValue = "Set(${memberName}HeaderValues)"
                    }
                    writer.write("if let ${memberName}HeaderValues = $splitFnPrefix$splitFn(${memberName}HeaderValue) {")
                    writer.indent()
                    // render map function
                    val collectionMemberTargetShape = ctx.model.expectShape(memberTarget.member.target)
                    val collectionMemberTargetSymbol = ctx.symbolProvider.toSymbol(collectionMemberTargetShape)
                    if (!collectionMemberTargetSymbol.isBoxed()) {
                        writer.openBlock("self.\$L = try \$LHeaderValues.map {", "}", memberName, memberName) {
                            val transformedHeaderDeclaration = "${memberName}Transformed"
                            writer.openBlock("guard let \$L = \$L else {", "}", transformedHeaderDeclaration, conversion) {
                                writer.write("throw ClientError.deserializationFailed(HeaderDeserializationError.\$L(value: \$LHeaderValue))", invalidHeaderListErrorName, memberName)
                            }
                            writer.write("return \$L", transformedHeaderDeclaration)
                        }
                    } else {
                        writer.write("self.\$L = \$L", memberName, memberValue)
                    }
                    writer.dedent()
                    writer.write("} else {")
                    writer.indent()
                    writer.write("self.\$L = nil", memberName)
                    writer.dedent()
                    writer.write("}")
                }
                else -> throw CodegenException("unknown deserialization: header binding: $hdrBinding; member: `$memberName`")
            }
            writer.dedent()
            writer.write("} else {")
            writer.indent()
            writer.write("self.\$L = nil", memberName)
            writer.dedent()
            writer.write("}")
        }
    }

    private fun renderInitMembersFromPrefixHeaders(
        ctx: ProtocolGenerator.GenerationContext,
        binding: HttpBindingDescriptor,
        writer: SwiftWriter
    ) {
        // prefix headers MUST target string or collection-of-string
        val targetShape = ctx.model.expectShape(binding.member.target) as? MapShape
            ?: throw CodegenException("prefixHeader bindings can only be attached to Map shapes")

        val targetValueShape = ctx.model.expectShape(targetShape.value.target)
        val targetValueSymbol = ctx.symbolProvider.toSymbol(targetValueShape)
        val prefix = binding.locationName
        val memberName = ctx.symbolProvider.toMemberName(binding.member)

        val keyCollName = "keysFor${memberName.capitalize()}"
        val filter = if (prefix.isNotEmpty()) ".filter({ $0.starts(with: \"$prefix\") })" else ""

        writer.write("let $keyCollName = httpResponse.headers.dictionary.keys\$L", filter)
        writer.openBlock("if (!$keyCollName.isEmpty) {")
            .write("var mapMember = [String: ${targetValueSymbol.name}]()")
            .openBlock("for headerKey in $keyCollName {")
            .call {
                val mapMemberValue = when (targetValueShape) {
                    is StringShape -> "httpResponse.headers.dictionary[headerKey]?[0]"
                    is ListShape -> "httpResponse.headers.dictionary[headerKey]"
                    is SetShape -> "Set(httpResponse.headers.dictionary[headerKey])"
                    else -> throw CodegenException("invalid httpPrefixHeaders usage on ${binding.member}")
                }
                // get()/getAll() returns String? or List<String>?, this shouldn't ever trigger the continue though...
                writer.write("let mapMemberValue = $mapMemberValue")
                if (prefix.isNotEmpty()) {
                    writer.write("let mapMemberKey = headerKey.removePrefix(\$S)", prefix)
                    writer.write("mapMember[mapMemberKey] = mapMemberValue")
                } else {
                    writer.write("mapMember[headerKey] = mapMemberValue")
                }
            }
            .closeBlock("}")
            .write("self.\$L = mapMember", memberName)
            .closeBlock("} else {")
        writer.indent()
        writer.write("self.\$L = nil", memberName)
        writer.dedent()
        writer.write("}")
    }

    private fun renderInitMembersFromPayload(
        ctx: ProtocolGenerator.GenerationContext,
        responseBindings: List<HttpBindingDescriptor>,
        outputShapeName: String,
        writer: SwiftWriter
    ) {
        var queryMemberNames = responseBindings
                .filter { it.location == HttpBinding.Location.QUERY }
                .sortedBy { it.memberName }
                .map { ctx.symbolProvider.toMemberName(it.member) }.toMutableSet()

        val httpPayload = responseBindings.firstOrNull { it.location == HttpBinding.Location.PAYLOAD }
        if (httpPayload != null) {
            renderDeserializeExplicitPayload(ctx, httpPayload, writer)
        } else {
            // Unbound document members that should be deserialized from the document format for the protocol.
            // The generated code is the same across protocols and the serialization provider instance
            // passed into the function is expected to handle the formatting required by the protocol
            val bodyMembers = responseBindings
                .filter { it.location == HttpBinding.Location.DOCUMENT }

            queryMemberNames = queryMemberNames.union(
                bodyMembers
                    .filter { it.member.hasTrait(HttpQueryTrait::class.java) }
                    .map { ctx.symbolProvider.toMemberName(it.member) }
                    .toMutableSet()
            ).toMutableSet()

            val bodyMemberNames = bodyMembers
                .filter { !it.member.hasTrait(HttpQueryTrait::class.java) }
                .map { ctx.symbolProvider.toMemberName(it.member) }.toMutableSet()

            if (bodyMemberNames.isNotEmpty()) {
                writer.write("if case .data(let data) = httpResponse.body,")
                writer.indent()
                writer.write("let unwrappedData = data,")
                writer.write("let responseDecoder = decoder {")
                writer.write("let output: ${outputShapeName}Body = try responseDecoder.decode(responseBody: unwrappedData)")
                bodyMemberNames.sorted().forEach {
                    writer.write("self.$it = output.$it")
                }
                writer.dedent()
                writer.write("} else {")
                writer.indent()
                bodyMembers.sortedBy { it.memberName }.forEach {
                    val type = ctx.symbolProvider.toSymbol(it.member)
                    val memberName = ctx.symbolProvider.toMemberName(it.member)
                    val value = if (type.isBoxed()) "nil" else 0
                    writer.write("self.$memberName = $value")
                }
                writer.dedent()
                writer.write("}")
            }
        }

        // initialize query members
        queryMemberNames.sorted().forEach {
            writer.write("self.$it = nil")
        }

        val responseCodeTraitMembers = responseBindings
            .filter { it.member.hasTrait(HttpResponseCodeTrait::class.java) }
            .toMutableSet()
        if (responseCodeTraitMembers.isNotEmpty()) {
            responseCodeTraitMembers.forEach {
                writer.write("self.${it.locationName.decapitalize()} = httpResponse.statusCode.rawValue")
            }
        }
    }

    private fun renderDeserializeExplicitPayload(ctx: ProtocolGenerator.GenerationContext, binding: HttpBindingDescriptor, writer: SwiftWriter) {
        val memberName = ctx.symbolProvider.toMemberName(binding.member)
        val target = ctx.model.expectShape(binding.member.target)
        val symbol = ctx.symbolProvider.toSymbol(target)
        writer.openBlock("if case .data(let data) = httpResponse.body,\n   let unwrappedData = data {", "} else {") {
            when (target.type) {
                ShapeType.DOCUMENT -> {
                    // TODO deal with document type
                    writer.openBlock("if let responseDecoder = decoder {", "} else {") {
                        writer.write(
                                "let output: \$L = try responseDecoder.decode(responseBody: unwrappedData)",
                                symbol.name
                        )
                        writer.write("self.\$L = output", memberName)
                    }
                    writer.indent()
                    writer.write("self.\$L = nil", memberName).closeBlock("}")
                }
                ShapeType.STRING -> {
                    writer.openBlock("if let responseDecoder = decoder {", "} else {") {
                        writer.write(
                            "let output: \$L = try responseDecoder.decode(responseBody: unwrappedData)",
                            symbol
                        )
                        writer.write("self.\$L = output", memberName)
                    }
                    writer.indent()
                    writer.write("self.\$L = nil", memberName).closeBlock("}")
                }
                ShapeType.BLOB -> {
                    writer.write("self.\$L = unwrappedData", memberName)
                }
                ShapeType.STRUCTURE, ShapeType.UNION -> {
                    writer.openBlock("if let responseDecoder = decoder {", "} else {") {
                        writer.write(
                            "let output: \$L = try responseDecoder.decode(responseBody: unwrappedData)",
                            symbol
                        )
                        writer.write("self.\$L = output", memberName)
                    }
                    writer.indent()
                    writer.write("self.\$L = nil", memberName).closeBlock("}")
                }
                else -> throw CodegenException("member shape ${binding.member} serializer not implemented yet")
            }
        }
        writer.indent()
        writer.write("self.\$L = nil", memberName).closeBlock("}")
    }

    // render conversion of string to appropriate number type
    internal fun stringToNumber(shape: NumberShape, stringValue: String): String = when (shape.type) {
        ShapeType.BYTE -> "Int8($stringValue)"
        ShapeType.SHORT -> "Int16($stringValue)"
        ShapeType.INTEGER -> "Int($stringValue)"
        ShapeType.LONG -> "Int($stringValue)"
        ShapeType.FLOAT -> "Float($stringValue)"
        ShapeType.DOUBLE -> "Double($stringValue)"
        else -> throw CodegenException("unknown number shape: $shape")
    }

    // render conversion of string to Date based on the timestamp format
    private fun stringToDate(stringValue: String, tsFmt: TimestampFormatTrait.Format): String = when (tsFmt) {
        TimestampFormatTrait.Format.EPOCH_SECONDS -> "Date(timeIntervalSince1970: $stringValue)"
        TimestampFormatTrait.Format.DATE_TIME -> "DateFormatter.iso8601DateFormatterWithoutFractionalSeconds.date(from: $stringValue)"
        TimestampFormatTrait.Format.HTTP_DATE -> "DateFormatter.rfc5322DateFormatter.date(from: $stringValue)"
        else -> throw CodegenException("unknown timestamp format: $tsFmt")
    }

    /**
     * Find and return the set of shapes that need `Encodable` conformance which includes top level input types with members in the http body
     * and their nested types.
     * Operation inputs and all nested types will conform to `Encodable`.
     *
     * @return The set of shapes that require a `Encodable` conformance and coding keys.
     */
    private fun resolveShapesNeedingEncodableConformance(ctx: ProtocolGenerator.GenerationContext): Set<Shape> {
        // all top level operation inputs with an http body must conform to Encodable
        // any structure shape that shows up as a nested member (direct or indirect) needs to also conform to Encodable
        // get them all and return as one set to loop through
        val inputShapes = resolveOperationInputShapes(ctx).filter { shapes -> shapes.members().any { it.isInHttpBody() } }.toMutableSet()

        val topLevelMembers = getHttpBindingOperations(ctx).flatMap {
            val inputShape = ctx.model.expectShape(it.input.get())
            inputShape.members()
            }
            .map { ctx.model.expectShape(it.target) }
            .filter { it.isStructureShape || it.isUnionShape || it is CollectionShape || it.isMapShape }
            .toSet()

        val nested = walkNestedShapesRequiringSerde(ctx, topLevelMembers)

        return inputShapes.plus(nested)
    }

    /**
     * Find and return the set of shapes that need `Decodable` conformance which includes top level output, error types with members returned in the http body
     * and their nested types.
     * Operation outputs, errors and all nested types will conform to `Decodable`.
     *
     * @return The set of shapes that require a `Decodable` conformance and coding keys.
     */
    private fun resolveShapesNeedingDecodableConformance(ctx: ProtocolGenerator.GenerationContext): Pair<Set<Shape>, Set<Shape>> {
        // all top level operation outputs, errors with an http body must conform to Decodable
        // any structure shape that shows up as a nested member (direct or indirect) needs to also conform to Decodable
        // get them all and return as one set to loop through

        val outputShapes = resolveOperationOutputShapes(ctx).filter { shapes -> shapes.members().any { it.isInHttpBody() } }.toMutableSet()
        val errorShapes = resolveOperationErrorShapes(ctx).filter { shapes -> shapes.members().any { it.isInHttpBody() } }.toMutableSet()

        val topLevelOutputMembers = getHttpBindingOperations(ctx).flatMap {
            val outputShape = ctx.model.expectShape(it.output.get())
            outputShape.members()
            }
            .map { ctx.model.expectShape(it.target) }
            .filter { it.isStructureShape || it.isUnionShape || it is CollectionShape || it.isMapShape }
            .toSet()

        val topLevelErrorMembers = getHttpBindingOperations(ctx)
            .flatMap { it.errors }
            .flatMap { ctx.model.expectShape(it).members() }
            .map { ctx.model.expectShape(it.target) }
            .filter { it.isStructureShape || it.isUnionShape || it is CollectionShape || it.isMapShape }
            .toSet()

        val nested = walkNestedShapesRequiringSerde(ctx, topLevelOutputMembers.union(topLevelErrorMembers))
        return Pair(outputShapes.union(errorShapes), nested)
    }

    private fun resolveOperationInputShapes(ctx: ProtocolGenerator.GenerationContext): Set<Shape> {
        return getHttpBindingOperations(ctx).map { ctx.model.expectShape(it.input.get()) }.toSet()
    }

    private fun resolveOperationOutputShapes(ctx: ProtocolGenerator.GenerationContext): Set<Shape> {
        return getHttpBindingOperations(ctx).map { ctx.model.expectShape(it.output.get()) }.toSet()
    }

    private fun resolveOperationErrorShapes(ctx: ProtocolGenerator.GenerationContext): Set<Shape> {
        return getHttpBindingOperations(ctx)
            .flatMap { it.errors }
            .map { ctx.model.expectShape(it) }
            .toSet()
    }

    private fun walkNestedShapesRequiringSerde(ctx: ProtocolGenerator.GenerationContext, shapes: Set<Shape>): Set<Shape> {
        val resolved = mutableSetOf<Shape>()
        val walker = Walker(ctx.model)

        // walk all the shapes in the set and find all other
        // structs/unions (or collections thereof) in the graph from that shape
        shapes.forEach { shape ->
            walker.iterateShapes(shape) { relationship ->
                when (relationship.relationshipType) {
                    RelationshipType.MEMBER_TARGET,
                    RelationshipType.STRUCTURE_MEMBER,
                    RelationshipType.LIST_MEMBER,
                    RelationshipType.SET_MEMBER,
                    RelationshipType.MAP_VALUE,
                    RelationshipType.UNION_MEMBER -> true
                    else -> false
                }
            }.forEach {
                when (it) {
                    is UnionShape -> resolved.add(it)
                    is StructureShape -> resolved.add(it)
                }
            }
        }
        return resolved
    }

    /**
     * Generate conformance to (HttpRequestBinding) for the input request (if not already present)
     * and implement (buildRequest) method
     */
    private fun renderInputRequestConformanceToHttpRequestBinding(
        ctx: ProtocolGenerator.GenerationContext,
        op: OperationShape
    ) {
        if (op.input.isEmpty) {
            return
        }
        val opIndex = OperationIndex.of(ctx.model)

        val httpBindingResolver = getProtocolHttpBindingResolver(ctx)
        val httpTrait = httpBindingResolver.httpTrait(op)

        val inputShapeName = ServiceGenerator.getOperationInputShapeName(ctx.symbolProvider, opIndex, op)
        val inputShape = ctx.model.expectShape(op.input.get())
        val hasHttpBody = inputShape.members().filter { it.isInHttpBody() }.count() > 0
        val bindingIndex = HttpBindingIndex.of(ctx.model)
        val requestBindings = httpBindingResolver.requestBindings(op)
        val queryBindings = requestBindings.filter { it.location == HttpBinding.Location.QUERY }
        val queryLiterals = httpTrait.uri.queryLiterals
        val headerBindings = requestBindings
            .filter { it.location == HttpBinding.Location.HEADER }
            .sortedBy { it.memberName }
        val contentType = bindingIndex.determineRequestContentType(op, defaultContentType).orElse(defaultContentType)

        val prefixHeaderBindings = requestBindings
            .filter { it.location == HttpBinding.Location.PREFIX_HEADERS }

        val rootNamespace = ctx.settings.moduleName
        val httpBindingSymbol = Symbol.builder()
            .definitionFile("./$rootNamespace/models/$inputShapeName+HttpRequestBinding.swift")
            .name(inputShapeName)
            .build()

        ctx.delegator.useShapeWriter(httpBindingSymbol) { writer ->
            writer.addImport(SwiftDependency.CLIENT_RUNTIME.namespace)
            writer.addFoundationImport()
            writer.openBlock("extension $inputShapeName: HttpRequestBinding, Reflection {", "}") {
                writer.openBlock(
                    "public func buildHttpRequest(encoder: RequestEncoder, idempotencyTokenGenerator: IdempotencyTokenGenerator = DefaultIdempotencyTokenGenerator()) throws -> SdkHttpRequestBuilder {",
                    "}"
                ) {
                    writer.write("let builder = SdkHttpRequestBuilder()")
                    renderQueryItems(ctx, queryLiterals, queryBindings, writer)
<<<<<<< HEAD
                    // TODO:: Replace host appropriately
                    writer.write("let endpoint = Endpoint(host: \"my-api.us-east-2.amazonaws.com\", path: path, queryItems: queryItems)")
                    renderHeaders(ctx, headerBindings, prefixHeaderBindings, writer, contentType, hasHttpBody, op.id.name)
                    renderEncodedBodyAndReturn(ctx, writer, inputShape, requestBindings)
=======
                    renderHeaders(ctx, headerBindings, prefixHeaderBindings, writer, contentType, hasHttpBody)
                    if (hasHttpBody) {
                        renderEncodedBody(ctx, writer, requestBindings)
                    }
                    writer.write("return builder")
>>>>>>> e65f47d0
                }
            }
            writer.write("")
        }
    }

    private fun renderEncodedBody(
        ctx: ProtocolGenerator.GenerationContext,
        writer: SwiftWriter,
<<<<<<< HEAD
        inputShape: Shape,
        requestBindings: List<HttpBindingDescriptor>
    ) {
        val hasHttpBody = inputShape.members().filter { it.isInHttpBody() }.count() > 0
        val httpPayload = requestBindings.firstOrNull { it.location == HttpBinding.Location.PAYLOAD }
=======
        requestBindings: Map<String, HttpBinding>
    ) {

        val httpPayload = requestBindings.values.firstOrNull { it.location == HttpBinding.Location.PAYLOAD }
>>>>>>> e65f47d0

        if (httpPayload != null) {
            renderSerializeExplicitPayload(ctx, httpPayload, writer)
        } else {
            writer.openBlock("if try !self.allPropertiesAreNull() {", "}") {
                writer.write("let data = try encoder.encode(self)")
                writer.write("let body = HttpBody.data(data)")
                writer.write("builder.withHeader(name: \"Content-Length\", value: String(data.count))")
                writer.write("builder.withBody(body)")
            }
        }
    }

    private fun renderSerializeExplicitPayload(
        ctx: ProtocolGenerator.GenerationContext,
        binding: HttpBindingDescriptor,
        writer: SwiftWriter
    ) {
        // explicit payload member as the sole payload
        val memberName = ctx.symbolProvider.toMemberName(binding.member)
        val target = ctx.model.expectShape(binding.member.target)
        writer.openBlock("if let $memberName = self.$memberName {", "}") {
            when (target.type) {
                ShapeType.BLOB -> {
                    // FIXME handle streaming properly
                    val isBinaryStream =
                        ctx.model.getShape(binding.member.target).get().hasTrait(StreamingTrait::class.java)
                    writer.write("let data = \$L", memberName)
                    writer.write("let body = HttpBody.data(data)")
                }
                ShapeType.STRING -> {
                    val contents = if (target.hasTrait(EnumTrait::class.java)) {
                        "$memberName.rawValue"
                    } else {
                        memberName
                    }
                    writer.write("let data = \$L.data(using: .utf8)", contents)
                    writer.write("let body = HttpBody.data(data)")
                }
                ShapeType.STRUCTURE, ShapeType.UNION -> {
                    // delegate to the member encode function
                    writer.write("let data = try encoder.encode(\$L)", memberName)
                    writer.write("let body = HttpBody.data(data)")
                }
                ShapeType.DOCUMENT -> {
                    // TODO - deal with document members
                    writer.write("let data = try encoder.encode(\$L)", memberName)
                    writer.write("let body = HttpBody.data(data)")
                }
                else -> throw CodegenException("member shape ${binding.member} serializer not implemented yet")
            }

            writer.write("builder.withHeader(name: \"Content-Length\", value: String(data.count))")
            writer.write("builder.withBody(body)")
        }

        // Case where the idempotency token is null and has HttpPayload trait, as well
        if (binding.member.hasTrait(IdempotencyTokenTrait::class.java)) {
            writer.write("let data = idempotencyTokenGenerator.generateToken().data(using: .utf8)")
            writer.write("let body = HttpBody.data(data)")
            writer.write("builder.withHeader(name: \"Content-Length\", value: String(data.count))")
            writer.write("builder.withBody(body)")
        }
    }

    private fun renderQueryItems(
        ctx: ProtocolGenerator.GenerationContext,
        queryLiterals: Map<String, String>,
        queryBindings: List<HttpBindingDescriptor>,
        writer: SwiftWriter
    ) {

        queryLiterals.forEach { (queryItemKey, queryItemValue) ->
            val queryValue = if (queryItemValue.isBlank()) "nil" else "\"${queryItemValue}\""
            writer.write("builder.withQueryItem(URLQueryItem(name: \$S, value: \$L))", queryItemKey, queryValue)
        }

        queryBindings.forEach {
            var memberName = ctx.symbolProvider.toMemberName(it.member)
            val memberTarget = ctx.model.expectShape(it.member.target)
            val paramName = it.locationName
            val bindingIndex = HttpBindingIndex.of(ctx.model)

            writer.openBlock("if let $memberName = $memberName {", "}") {
                if (memberTarget is CollectionShape) {
                    // Handle cases where member is a List or Set type
                    var queryItemValue = formatHeaderOrQueryValue(
                        ctx,
                        "queryItemValue",
                        memberTarget.member,
                        HttpBinding.Location.QUERY,
                        bindingIndex
                    )
                    val collectionMemberTargetShape = ctx.model.expectShape(memberTarget.member.target)
                    val collectionMemberTargetSymbol = ctx.symbolProvider.toSymbol(collectionMemberTargetShape)
                    writer.openBlock("$memberName.forEach { queryItemValue in ", "}") {
                        writer.write("let queryItem = URLQueryItem(name: \"$paramName\", value: String($queryItemValue))")
                        writer.write("builder.withQueryItem(queryItem)")
                    }
                } else {
                    memberName = formatHeaderOrQueryValue(
                        ctx,
                        memberName,
                        it.member,
                        HttpBinding.Location.QUERY,
                        bindingIndex
                    )
                    writer.write("let queryItem = URLQueryItem(name: \"$paramName\", value: String($memberName))")
                    writer.write("builder.withQueryItem(queryItem)")
                }
            }
            if (it.member.hasTrait(IdempotencyTokenTrait::class.java)) {
                writer.openBlock("else {", "}") {
                    writer.write("let queryItem = URLQueryItem(name: \"$paramName\", value: $idempotencyTokenValue)")
                    writer.write("builder.withQueryItem(queryItem)")
                }
            }
        }
    }

    private fun formatHeaderOrQueryValue(
        ctx: ProtocolGenerator.GenerationContext,
        memberName: String,
        memberShape: MemberShape,
        location: HttpBinding.Location,
        bindingIndex: HttpBindingIndex
    ): String {
        return when (val shape = ctx.model.expectShape(memberShape.target)) {
            is TimestampShape -> {
                val timestampFormat = bindingIndex.determineTimestampFormat(memberShape, location, defaultTimestampFormat)
                ProtocolGenerator.getFormattedDateString(timestampFormat, memberName, isInHeaderOrQuery = true)
            }
            is BlobShape -> {
                "try $memberName.base64EncodedString()"
            }
            is StringShape -> {
                val enumRawValueSuffix = shape.getTrait(EnumTrait::class.java).map { ".rawValue" }.orElse("")
                var formattedItemValue = "$memberName$enumRawValueSuffix"
                if (shape.hasTrait(MediaTypeTrait::class.java)) {
                    formattedItemValue = "try $formattedItemValue.base64EncodedString()"
                }
                formattedItemValue
            }
            else -> memberName
        }
    }

    open fun headersContent(contentType: String, writer: SwiftWriter, hasHttpBody: Boolean, operationShape: String) {
        if (hasHttpBody) {
            writer.write("headers.add(name: \"Content-Type\", value: \"$contentType\")")
        }
    }

    private fun renderHeaders(
        ctx: ProtocolGenerator.GenerationContext,
        headerBindings: List<HttpBindingDescriptor>,
        prefixHeaderBindings: List<HttpBindingDescriptor>,
        writer: SwiftWriter,
        contentType: String,
        hasHttpBody: Boolean,
        operationShape: String
    ) {
        val bindingIndex = HttpBindingIndex.of(ctx.model)
        // we only need the content type header in the request if there is an http body that is being sent
<<<<<<< HEAD
        headersContent(contentType, writer, hasHttpBody, operationShape)
=======
        if (hasHttpBody) {
            writer.write("builder.withHeader(name: \"Content-Type\", value: \"$contentType\")")
        }
>>>>>>> e65f47d0
        headerBindings.forEach {
            val memberName = ctx.symbolProvider.toMemberName(it.member)
            val memberTarget = ctx.model.expectShape(it.member.target)
            val paramName = it.locationName

            writer.openBlock("if let $memberName = $memberName {", "}") {
                if (memberTarget is CollectionShape) {
                    var headerValue = formatHeaderOrQueryValue(
                        ctx,
                        "headerValue",
                        memberTarget.member,
                        HttpBinding.Location.HEADER,
                        bindingIndex
                    )
                    val collectionMemberTargetShape = ctx.model.expectShape(memberTarget.member.target)
                    val collectionMemberTargetSymbol = ctx.symbolProvider.toSymbol(collectionMemberTargetShape)
                    writer.openBlock("$memberName.forEach { headerValue in ", "}") {
                        writer.write("builder.withHeader(name: \"$paramName\", value: String($headerValue))")
                    }
                } else {
                    val memberNameWithExtension = formatHeaderOrQueryValue(
                        ctx,
                        memberName,
                        it.member,
                        HttpBinding.Location.HEADER,
                        bindingIndex
                    )
                    writer.write("builder.withHeader(name: \"$paramName\", value: String($memberNameWithExtension))")
                }
            }
            if (it.member.hasTrait(IdempotencyTokenTrait::class.java)) {
                writer.openBlock("else {", "}") {
                    writer.write("builder.withHeader(name: \"$paramName\", value: $idempotencyTokenValue)")
                }
            }
        }

        prefixHeaderBindings.forEach {
            val memberName = ctx.symbolProvider.toMemberName(it.member)
            val memberTarget = ctx.model.expectShape(it.member.target)
            val paramName = it.locationName

            writer.openBlock("if let $memberName = $memberName {", "}") {
                val mapValueShape = memberTarget.asMapShape().get().value
                val mapValueShapeTarget = ctx.model.expectShape(mapValueShape.target)
                val mapValueShapeTargetSymbol = ctx.symbolProvider.toSymbol(mapValueShapeTarget)

                writer.openBlock("for (prefixHeaderMapKey, prefixHeaderMapValue) in $memberName { ", "}") {
                    if (mapValueShapeTarget is CollectionShape) {
                        var headerValue = formatHeaderOrQueryValue(
                            ctx,
                            "headerValue",
                            mapValueShapeTarget.member,
                            HttpBinding.Location.HEADER,
                            bindingIndex
                        )
                        writer.openBlock("prefixHeaderMapValue.forEach { headerValue in ", "}") {
                            if (mapValueShapeTargetSymbol.isBoxed()) {
                                writer.openBlock("if let unwrappedHeaderValue = headerValue {", "}") {
                                    headerValue = formatHeaderOrQueryValue(
                                        ctx,
                                        "unwrappedHeaderValue",
                                        mapValueShapeTarget.member,
                                        HttpBinding.Location.HEADER,
                                        bindingIndex
                                    )
                                    writer.write("builder.withHeader(name: \"$paramName\\(prefixHeaderMapKey)\", value: String($headerValue))")
                                }
                            } else {
                                writer.write("builder.withHeader(name: \"$paramName\\(prefixHeaderMapKey)\", value: String($headerValue))")
                            }
                        }
                    } else {
                        var headerValue = formatHeaderOrQueryValue(
                            ctx,
                            "prefixHeaderMapValue",
                            it.member,
                            HttpBinding.Location.HEADER,
                            bindingIndex
                        )
                        writer.write("builder.withHeader(name: \"$paramName\\(prefixHeaderMapKey)\", value: String($headerValue))")
                    }
                }
            }
        }
    }

    /**
     * Get the [HttpProtocolClientGenerator] to be used to render the implementation of the service client interface
     */
    open fun getHttpProtocolClientGenerator(ctx: ProtocolGenerator.GenerationContext, writer: SwiftWriter): HttpProtocolClientGenerator {
        val properties = getClientProperties(ctx)
        val serviceSymbol = ctx.symbolProvider.toSymbol(ctx.service)
        val config = getConfigClass(writer, serviceSymbol.name)
        return HttpProtocolClientGenerator(ctx, writer, properties, config)
    }

    override fun generateProtocolClient(ctx: ProtocolGenerator.GenerationContext) {
        val symbol = ctx.symbolProvider.toSymbol(ctx.service)
        ctx.delegator.useFileWriter("./${ctx.settings.moduleName}/${symbol.name}.swift") { writer ->
<<<<<<< HEAD
            val features = getHttpFeatures(ctx)
            val config = getConfigClass(writer)
            HttpProtocolClientGenerator(ctx.model, ctx.symbolProvider, writer, ctx.service, features, config,
                    getProtocolHttpBindingResolver(ctx)).render()
=======
            val clientGenerator = getHttpProtocolClientGenerator(ctx, writer)
            clientGenerator.render()
>>>>>>> e65f47d0
        }
    }

    /**
     * The default content-type when a document is synthesized in the body.
     */
    protected abstract val defaultContentType: String

    /**
     * The default format for timestamps.
     */
    protected abstract val defaultTimestampFormat: TimestampFormatTrait.Format

    /**
     * Get all of the properties that are passed in via an operation context
     */
    open fun getClientProperties(ctx: ProtocolGenerator.GenerationContext): List<ClientProperty> {
        return mutableListOf(
            DefaultRequestEncoder(),
            DefaultResponseDecoder()
        )
    }

    open fun getConfigClass(writer: SwiftWriter, serviceName: String): ServiceConfig {
        return DefaultConfig(writer, serviceName)
    }

    /**
     * Get the operations with HTTP Bindings.
     *
     * @param ctx the generation context
     * @return the list of operation shapes
     */
    open fun getHttpBindingOperations(ctx: ProtocolGenerator.GenerationContext): List<OperationShape> {
        val topDownIndex: TopDownIndex = TopDownIndex.of(ctx.model)
        val containedOperations: MutableList<OperationShape> = mutableListOf()
        for (operation in topDownIndex.getContainedOperations(ctx.service)) {
            OptionalUtils.ifPresentOrElse(
                Optional.of(getProtocolHttpBindingResolver(ctx).httpTrait(operation)::class.java),
                { containedOperations.add(operation) }
            ) {
                LOGGER.warning(
                    "Unable to fetch $protocolName protocol request bindings for ${operation.id} because " +
                            "it does not have an http binding trait"
                )
            }
        }
        return containedOperations
    }
}

class DefaultConfig(writer: SwiftWriter, serviceName: String) : ServiceConfig(writer, serviceName)<|MERGE_RESOLUTION|>--- conflicted
+++ resolved
@@ -877,18 +877,11 @@
                 ) {
                     writer.write("let builder = SdkHttpRequestBuilder()")
                     renderQueryItems(ctx, queryLiterals, queryBindings, writer)
-<<<<<<< HEAD
-                    // TODO:: Replace host appropriately
-                    writer.write("let endpoint = Endpoint(host: \"my-api.us-east-2.amazonaws.com\", path: path, queryItems: queryItems)")
                     renderHeaders(ctx, headerBindings, prefixHeaderBindings, writer, contentType, hasHttpBody, op.id.name)
-                    renderEncodedBodyAndReturn(ctx, writer, inputShape, requestBindings)
-=======
-                    renderHeaders(ctx, headerBindings, prefixHeaderBindings, writer, contentType, hasHttpBody)
                     if (hasHttpBody) {
                         renderEncodedBody(ctx, writer, requestBindings)
                     }
                     writer.write("return builder")
->>>>>>> e65f47d0
                 }
             }
             writer.write("")
@@ -898,19 +891,9 @@
     private fun renderEncodedBody(
         ctx: ProtocolGenerator.GenerationContext,
         writer: SwiftWriter,
-<<<<<<< HEAD
-        inputShape: Shape,
         requestBindings: List<HttpBindingDescriptor>
     ) {
-        val hasHttpBody = inputShape.members().filter { it.isInHttpBody() }.count() > 0
         val httpPayload = requestBindings.firstOrNull { it.location == HttpBinding.Location.PAYLOAD }
-=======
-        requestBindings: Map<String, HttpBinding>
-    ) {
-
-        val httpPayload = requestBindings.values.firstOrNull { it.location == HttpBinding.Location.PAYLOAD }
->>>>>>> e65f47d0
-
         if (httpPayload != null) {
             renderSerializeExplicitPayload(ctx, httpPayload, writer)
         } else {
@@ -1073,14 +1056,11 @@
         operationShape: String
     ) {
         val bindingIndex = HttpBindingIndex.of(ctx.model)
+        headersContent(contentType, writer, hasHttpBody, operationShape)
         // we only need the content type header in the request if there is an http body that is being sent
-<<<<<<< HEAD
-        headersContent(contentType, writer, hasHttpBody, operationShape)
-=======
         if (hasHttpBody) {
             writer.write("builder.withHeader(name: \"Content-Type\", value: \"$contentType\")")
         }
->>>>>>> e65f47d0
         headerBindings.forEach {
             val memberName = ctx.symbolProvider.toMemberName(it.member)
             val memberTarget = ctx.model.expectShape(it.member.target)
@@ -1175,21 +1155,14 @@
         val properties = getClientProperties(ctx)
         val serviceSymbol = ctx.symbolProvider.toSymbol(ctx.service)
         val config = getConfigClass(writer, serviceSymbol.name)
-        return HttpProtocolClientGenerator(ctx, writer, properties, config)
+        return HttpProtocolClientGenerator(ctx, writer, properties, config, getProtocolHttpBindingResolver(ctx))
     }
 
     override fun generateProtocolClient(ctx: ProtocolGenerator.GenerationContext) {
         val symbol = ctx.symbolProvider.toSymbol(ctx.service)
         ctx.delegator.useFileWriter("./${ctx.settings.moduleName}/${symbol.name}.swift") { writer ->
-<<<<<<< HEAD
-            val features = getHttpFeatures(ctx)
-            val config = getConfigClass(writer)
-            HttpProtocolClientGenerator(ctx.model, ctx.symbolProvider, writer, ctx.service, features, config,
-                    getProtocolHttpBindingResolver(ctx)).render()
-=======
             val clientGenerator = getHttpProtocolClientGenerator(ctx, writer)
             clientGenerator.render()
->>>>>>> e65f47d0
         }
     }
 
