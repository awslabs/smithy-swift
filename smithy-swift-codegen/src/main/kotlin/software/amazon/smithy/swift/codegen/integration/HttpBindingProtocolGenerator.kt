--- conflicted
+++ resolved
@@ -4,11 +4,8 @@
  */
 package software.amazon.smithy.swift.codegen.integration
 
-<<<<<<< HEAD
 import java.util.Optional
 import java.util.logging.Logger
-=======
->>>>>>> 12357544
 import software.amazon.smithy.codegen.core.CodegenException
 import software.amazon.smithy.codegen.core.Symbol
 import software.amazon.smithy.model.knowledge.HttpBinding
@@ -49,7 +46,6 @@
 import software.amazon.smithy.swift.codegen.SwiftWriter
 import software.amazon.smithy.swift.codegen.isBoxed
 import software.amazon.smithy.utils.OptionalUtils
-import java.util.logging.Logger
 
 /**
  * Checks to see if shape is in the body of the http request
@@ -601,17 +597,10 @@
         outputShapeName: String,
         writer: SwiftWriter
     ) {
-<<<<<<< HEAD
         var queryMemberNames = responseBindings
-                .filter { it.location == HttpBinding.Location.QUERY }
-                .sortedBy { it.memberName }
-                .map { ctx.symbolProvider.toMemberName(it.member) }.toMutableSet()
-=======
-        var queryMemberNames = responseBindings.values
             .filter { it.location == HttpBinding.Location.QUERY }
             .sortedBy { it.memberName }
             .map { ctx.symbolProvider.toMemberName(it.member) }.toMutableSet()
->>>>>>> 12357544
 
         val httpPayload = responseBindings.firstOrNull { it.location == HttpBinding.Location.PAYLOAD }
         if (httpPayload != null) {
