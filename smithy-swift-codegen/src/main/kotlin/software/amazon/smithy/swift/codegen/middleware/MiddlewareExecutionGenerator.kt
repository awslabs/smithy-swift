package software.amazon.smithy.swift.codegen.middleware

import software.amazon.smithy.aws.traits.auth.UnsignedPayloadTrait
import software.amazon.smithy.model.Model
import software.amazon.smithy.model.shapes.OperationShape
import software.amazon.smithy.model.shapes.ServiceShape
import software.amazon.smithy.swift.codegen.ClientRuntimeTypes
import software.amazon.smithy.swift.codegen.ClientRuntimeTypes.Middleware.OperationStack
import software.amazon.smithy.swift.codegen.SwiftWriter
import software.amazon.smithy.swift.codegen.integration.HttpBindingResolver
import software.amazon.smithy.swift.codegen.integration.HttpProtocolCustomizable
import software.amazon.smithy.swift.codegen.integration.ProtocolGenerator
import software.amazon.smithy.swift.codegen.integration.middlewares.handlers.MiddlewareShapeUtils
import software.amazon.smithy.swift.codegen.model.toLowerCamelCase
import software.amazon.smithy.swift.codegen.swiftFunctionParameterIndent

typealias HttpMethodCallback = (OperationShape) -> String
class MiddlewareExecutionGenerator(
    private val ctx: ProtocolGenerator.GenerationContext,
    private val writer: SwiftWriter,
    private val httpBindingResolver: HttpBindingResolver,
    private val httpProtocolCustomizable: HttpProtocolCustomizable,
    private val operationMiddleware: OperationMiddleware,
    private val operationStackName: String,
    private val httpMethodCallback: HttpMethodCallback? = null
) {
    private val model: Model = ctx.model
    private val symbolProvider = ctx.symbolProvider

<<<<<<< HEAD
    fun render(
        serviceShape: ServiceShape,
        op: OperationShape,
        flowType: ContextAttributeCodegenFlowType = ContextAttributeCodegenFlowType.NORMAL,
        onError: (SwiftWriter, String) -> Unit,
    ) {
        val operationErrorName = "${op.toUpperCamelCase()}OutputError"
=======
    fun render(service: ServiceShape, op: OperationShape, onError: (SwiftWriter, String) -> Unit) {
>>>>>>> 7560c219
        val inputShapeName = MiddlewareShapeUtils.inputSymbol(symbolProvider, ctx.model, op).name
        val outputShapeName = MiddlewareShapeUtils.outputSymbol(symbolProvider, ctx.model, op).name
        writer.write("let context = \$N()", ClientRuntimeTypes.Http.HttpContextBuilder)
        writer.swiftFunctionParameterIndent {
            renderContextAttributes(op, flowType)
        }
        httpProtocolCustomizable.renderEventStreamAttributes(ctx, writer, op)
<<<<<<< HEAD
        writer.write("var $operationStackName = \$N<$inputShapeName, $outputShapeName>(id: \"${op.toLowerCamelCase()}\")", OperationStack)
=======
        writer.write(
            "var \$L = \$N<\$L, \$L>(id: \$S)",
            operationStackName,
            OperationStack,
            inputShapeName,
            outputShapeName,
            op.toLowerCamelCase(),
        )
>>>>>>> 7560c219
        renderMiddlewares(ctx, op, operationStackName)
    }

    private fun renderContextAttributes(op: OperationShape, flowType: ContextAttributeCodegenFlowType) {
        val httpMethod = resolveHttpMethod(op)

        // FIXME it over indents if i add another indent, come up with better way to properly indent or format for swift
        writer.write("  .withEncoder(value: encoder)")
        writer.write("  .withDecoder(value: decoder)")
        writer.write("  .withMethod(value: .$httpMethod)")
        writer.write("  .withServiceName(value: serviceName)")
        writer.write("  .withOperation(value: \"${op.toLowerCamelCase()}\")")
        writer.write("  .withIdempotencyTokenGenerator(value: config.idempotencyTokenGenerator)")
        writer.write("  .withLogger(value: config.logger)")
        writer.write("  .withPartitionID(value: config.partitionID)")
        writer.write("  .withAuthSchemes(value: config.authSchemes!)")
        writer.write("  .withAuthSchemeResolver(value: config.serviceSpecific.authSchemeResolver)")
        writer.write("  .withUnsignedPayloadTrait(value: ${op.hasTrait(UnsignedPayloadTrait::class.java)})")

        // Add flag for presign / presign-url flows
        if (flowType == ContextAttributeCodegenFlowType.PRESIGN_REQUEST) {
            writer.write("  .withFlowType(value: .PRESIGN_REQUEST)")
        } else if (flowType == ContextAttributeCodegenFlowType.PRESIGN_URL) {
            writer.write("  .withFlowType(value: .PRESIGN_URL)")
        }
        // Add expiration flag for presign / presign-url flows
        if (flowType != ContextAttributeCodegenFlowType.NORMAL) {
            writer.write("  .withExpiration(value: expiration)")
        }

        val serviceShape = ctx.service
        httpProtocolCustomizable.renderContextAttributes(ctx, writer, serviceShape, op)
        writer.write("  .build()")
    }

    private fun resolveHttpMethod(op: OperationShape): String {
        return httpMethodCallback?.let {
            it(op)
        } ?: run {
            val httpTrait = httpBindingResolver.httpTrait(op)
            httpTrait.method.toLowerCase()
        }
    }

    private fun renderMiddlewares(ctx: ProtocolGenerator.GenerationContext, op: OperationShape, operationStackName: String) {
        operationMiddleware.renderMiddleware(ctx, writer, op, operationStackName, MiddlewareStep.INITIALIZESTEP)
        operationMiddleware.renderMiddleware(ctx, writer, op, operationStackName, MiddlewareStep.BUILDSTEP)
        operationMiddleware.renderMiddleware(ctx, writer, op, operationStackName, MiddlewareStep.SERIALIZESTEP)
        operationMiddleware.renderMiddleware(ctx, writer, op, operationStackName, MiddlewareStep.FINALIZESTEP)
        operationMiddleware.renderMiddleware(ctx, writer, op, operationStackName, MiddlewareStep.DESERIALIZESTEP)
<<<<<<< HEAD
    }

    companion object {
        enum class ContextAttributeCodegenFlowType {
            NORMAL, PRESIGN_REQUEST, PRESIGN_URL
        }
=======
>>>>>>> 7560c219
    }
}<|MERGE_RESOLUTION|>--- conflicted
+++ resolved
@@ -12,6 +12,7 @@
 import software.amazon.smithy.swift.codegen.integration.ProtocolGenerator
 import software.amazon.smithy.swift.codegen.integration.middlewares.handlers.MiddlewareShapeUtils
 import software.amazon.smithy.swift.codegen.model.toLowerCamelCase
+import software.amazon.smithy.swift.codegen.model.toUpperCamelCase
 import software.amazon.smithy.swift.codegen.swiftFunctionParameterIndent
 
 typealias HttpMethodCallback = (OperationShape) -> String
@@ -27,7 +28,6 @@
     private val model: Model = ctx.model
     private val symbolProvider = ctx.symbolProvider
 
-<<<<<<< HEAD
     fun render(
         serviceShape: ServiceShape,
         op: OperationShape,
@@ -35,9 +35,6 @@
         onError: (SwiftWriter, String) -> Unit,
     ) {
         val operationErrorName = "${op.toUpperCamelCase()}OutputError"
-=======
-    fun render(service: ServiceShape, op: OperationShape, onError: (SwiftWriter, String) -> Unit) {
->>>>>>> 7560c219
         val inputShapeName = MiddlewareShapeUtils.inputSymbol(symbolProvider, ctx.model, op).name
         val outputShapeName = MiddlewareShapeUtils.outputSymbol(symbolProvider, ctx.model, op).name
         writer.write("let context = \$N()", ClientRuntimeTypes.Http.HttpContextBuilder)
@@ -45,9 +42,6 @@
             renderContextAttributes(op, flowType)
         }
         httpProtocolCustomizable.renderEventStreamAttributes(ctx, writer, op)
-<<<<<<< HEAD
-        writer.write("var $operationStackName = \$N<$inputShapeName, $outputShapeName>(id: \"${op.toLowerCamelCase()}\")", OperationStack)
-=======
         writer.write(
             "var \$L = \$N<\$L, \$L>(id: \$S)",
             operationStackName,
@@ -56,7 +50,6 @@
             outputShapeName,
             op.toLowerCamelCase(),
         )
->>>>>>> 7560c219
         renderMiddlewares(ctx, op, operationStackName)
     }
 
@@ -107,14 +100,11 @@
         operationMiddleware.renderMiddleware(ctx, writer, op, operationStackName, MiddlewareStep.SERIALIZESTEP)
         operationMiddleware.renderMiddleware(ctx, writer, op, operationStackName, MiddlewareStep.FINALIZESTEP)
         operationMiddleware.renderMiddleware(ctx, writer, op, operationStackName, MiddlewareStep.DESERIALIZESTEP)
-<<<<<<< HEAD
     }
 
     companion object {
         enum class ContextAttributeCodegenFlowType {
             NORMAL, PRESIGN_REQUEST, PRESIGN_URL
         }
-=======
->>>>>>> 7560c219
     }
 }