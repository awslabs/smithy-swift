package software.amazon.smithy.swift.codegen.middleware

import software.amazon.smithy.aws.traits.auth.UnsignedPayloadTrait
import software.amazon.smithy.model.Model
import software.amazon.smithy.model.shapes.OperationShape
import software.amazon.smithy.model.shapes.ServiceShape
import software.amazon.smithy.swift.codegen.ClientRuntimeTypes
import software.amazon.smithy.swift.codegen.ClientRuntimeTypes.Middleware.OperationStack
import software.amazon.smithy.swift.codegen.SwiftWriter
import software.amazon.smithy.swift.codegen.integration.HttpBindingResolver
import software.amazon.smithy.swift.codegen.integration.HttpProtocolCustomizable
import software.amazon.smithy.swift.codegen.integration.ProtocolGenerator
import software.amazon.smithy.swift.codegen.integration.middlewares.handlers.MiddlewareShapeUtils
import software.amazon.smithy.swift.codegen.model.toLowerCamelCase
import software.amazon.smithy.swift.codegen.model.toUpperCamelCase
import software.amazon.smithy.swift.codegen.swiftFunctionParameterIndent

typealias HttpMethodCallback = (OperationShape) -> String
class MiddlewareExecutionGenerator(
    private val ctx: ProtocolGenerator.GenerationContext,
    private val writer: SwiftWriter,
    private val httpBindingResolver: HttpBindingResolver,
    private val httpProtocolCustomizable: HttpProtocolCustomizable,
    private val operationMiddleware: OperationMiddleware,
    private val operationStackName: String,
    private val httpMethodCallback: HttpMethodCallback? = null
) {
    private val model: Model = ctx.model
    private val symbolProvider = ctx.symbolProvider

<<<<<<< HEAD
    fun render(
        op: OperationShape,
        flowType: ContextAttributeCodegenFlowType = ContextAttributeCodegenFlowType.NORMAL,
        onError: (SwiftWriter, String) -> Unit,
    ) {
=======
    fun render(service: ServiceShape, op: OperationShape, onError: (SwiftWriter, String) -> Unit) {
>>>>>>> 922d0663
        val operationErrorName = "${op.toUpperCamelCase()}OutputError"
        val inputShapeName = MiddlewareShapeUtils.inputSymbol(symbolProvider, ctx.model, op).name
        val outputShapeName = MiddlewareShapeUtils.outputSymbol(symbolProvider, ctx.model, op).name
        writer.write("let context = \$N()", ClientRuntimeTypes.Http.HttpContextBuilder)
        writer.swiftFunctionParameterIndent {
            renderContextAttributes(op, flowType)
        }
        httpProtocolCustomizable.renderEventStreamAttributes(ctx, writer, op)
        writer.write("var $operationStackName = \$N<$inputShapeName, $outputShapeName>(id: \"${op.toLowerCamelCase()}\")", OperationStack)
        renderMiddlewares(ctx, op, operationStackName)
    }

    private fun renderContextAttributes(op: OperationShape, flowType: ContextAttributeCodegenFlowType) {
        val httpMethod = resolveHttpMethod(op)

        // FIXME it over indents if i add another indent, come up with better way to properly indent or format for swift
        writer.write("  .withEncoder(value: encoder)")
        writer.write("  .withDecoder(value: decoder)")
        writer.write("  .withMethod(value: .$httpMethod)")
        writer.write("  .withServiceName(value: serviceName)")
        writer.write("  .withOperation(value: \"${op.toLowerCamelCase()}\")")
        writer.write("  .withIdempotencyTokenGenerator(value: config.idempotencyTokenGenerator)")
        writer.write("  .withLogger(value: config.logger)")
        writer.write("  .withPartitionID(value: config.partitionID)")
        writer.write("  .withAuthSchemes(value: config.authSchemes!)")
        writer.write("  .withAuthSchemeResolver(value: config.serviceSpecific.authSchemeResolver)")
        writer.write("  .withUnsignedPayloadTrait(value: ${op.hasTrait(UnsignedPayloadTrait::class.java)})")

        // Add flag for presign / presign-url flows
        if (flowType == ContextAttributeCodegenFlowType.PRESIGN_REQUEST) {
            writer.write("  .withFlowType(value: .PRESIGN_REQUEST)")
        } else if (flowType == ContextAttributeCodegenFlowType.PRESIGN_URL) {
            writer.write("  .withFlowType(value: .PRESIGN_URL)")
        }
        // Add expiration flag for presign / presign-url flows
        if (flowType != ContextAttributeCodegenFlowType.NORMAL) {
            writer.write("  .withExpiration(value: expiration)")
        }

        val serviceShape = ctx.service
        httpProtocolCustomizable.renderContextAttributes(ctx, writer, serviceShape, op)
        writer.write("  .build()")
    }

    private fun resolveHttpMethod(op: OperationShape): String {
        return httpMethodCallback?.let {
            it(op)
        } ?: run {
            val httpTrait = httpBindingResolver.httpTrait(op)
            httpTrait.method.toLowerCase()
        }
    }

    private fun renderMiddlewares(ctx: ProtocolGenerator.GenerationContext, op: OperationShape, operationStackName: String) {
        operationMiddleware.renderMiddleware(ctx, writer, op, operationStackName, MiddlewareStep.INITIALIZESTEP)
        operationMiddleware.renderMiddleware(ctx, writer, op, operationStackName, MiddlewareStep.BUILDSTEP)
        operationMiddleware.renderMiddleware(ctx, writer, op, operationStackName, MiddlewareStep.SERIALIZESTEP)
        operationMiddleware.renderMiddleware(ctx, writer, op, operationStackName, MiddlewareStep.FINALIZESTEP)
        operationMiddleware.renderMiddleware(ctx, writer, op, operationStackName, MiddlewareStep.DESERIALIZESTEP)
    }

    companion object {
        enum class ContextAttributeCodegenFlowType {
            NORMAL, PRESIGN_REQUEST, PRESIGN_URL
        }
    }
}<|MERGE_RESOLUTION|>--- conflicted
+++ resolved
@@ -28,15 +28,12 @@
     private val model: Model = ctx.model
     private val symbolProvider = ctx.symbolProvider
 
-<<<<<<< HEAD
     fun render(
+        serviceShape: ServiceShape,
         op: OperationShape,
         flowType: ContextAttributeCodegenFlowType = ContextAttributeCodegenFlowType.NORMAL,
         onError: (SwiftWriter, String) -> Unit,
     ) {
-=======
-    fun render(service: ServiceShape, op: OperationShape, onError: (SwiftWriter, String) -> Unit) {
->>>>>>> 922d0663
         val operationErrorName = "${op.toUpperCamelCase()}OutputError"
         val inputShapeName = MiddlewareShapeUtils.inputSymbol(symbolProvider, ctx.model, op).name
         val outputShapeName = MiddlewareShapeUtils.outputSymbol(symbolProvider, ctx.model, op).name
