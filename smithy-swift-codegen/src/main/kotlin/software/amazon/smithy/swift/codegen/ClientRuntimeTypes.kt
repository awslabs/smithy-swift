--- conflicted
+++ resolved
@@ -76,10 +76,8 @@
         val RetryMiddleware = runtimeSymbol("RetryMiddleware")
         val IdempotencyTokenMiddleware = runtimeSymbol("IdempotencyTokenMiddleware")
         val NoopHandler = runtimeSymbol("NoopHandler")
-<<<<<<< HEAD
         val SigningMiddleware = runtimeSymbol("SignerMiddleware")
         val AuthSchemeMiddleware = runtimeSymbol("AuthSchemeMiddleware")
-=======
         val BodyMiddleware = runtimeSymbol("BodyMiddleware")
         val PayloadBodyMiddleware = runtimeSymbol("PayloadBodyMiddleware")
         val EventStreamBodyMiddleware = runtimeSymbol("EventStreamBodyMiddleware")
@@ -88,7 +86,6 @@
         val EnumBodyMiddleware = runtimeSymbol("EnumBodyMiddleware")
         val IntEnumBodyMiddleware = runtimeSymbol("IntEnumBodyMiddleware")
         val StringBodyMiddleware = runtimeSymbol("StringBodyMiddleware")
->>>>>>> 922d0663
 
         object Providers {
             val URLPathProvider = runtimeSymbol("URLPathProvider")
