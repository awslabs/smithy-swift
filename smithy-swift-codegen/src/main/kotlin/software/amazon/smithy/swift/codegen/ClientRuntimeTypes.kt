/*
 * Copyright Amazon.com, Inc. or its affiliates. All Rights Reserved.
 * SPDX-License-Identifier: Apache-2.0.
 */
package software.amazon.smithy.swift.codegen

import software.amazon.smithy.codegen.core.Symbol
import software.amazon.smithy.swift.codegen.model.buildSymbol

/**
 * Commonly used runtime types. Provides a single definition of a runtime symbol such that codegen isn't littered
 * with inline symbol creation which makes refactoring of the runtime more difficult and error prone.
 *
 * NOTE: Not all symbols need be added here but it doesn't hurt to define runtime symbols once.
 */
object ClientRuntimeTypes {
    object Http {
        val HttpClientEngine = runtimeSymbol("HttpClientEngine")
        val HttpClientConfiguration = runtimeSymbol("HttpClientConfiguration")
        val Headers = runtimeSymbol("Headers")
        val HttpStatusCode = runtimeSymbol("HttpStatusCode")
        val SdkHttpClient = runtimeSymbol("SdkHttpClient")
        val SdkHttpRequestBuilder = runtimeSymbol("SdkHttpRequestBuilder")
        val SdkHttpRequest = runtimeSymbol("SdkHttpRequest")
        val HttpResponse = runtimeSymbol("HttpResponse")
        val HttpResponseBinding = runtimeSymbol("HttpResponseBinding")
        val HttpResponseErrorBinding = runtimeSymbol("HttpResponseErrorBinding")
        val HttpError = runtimeSymbol("HTTPError")
        val UnknownHttpServiceError = runtimeSymbol("UnknownHttpServiceError")
        val HttpContextBuilder = runtimeSymbol("HttpContextBuilder")
    }

    object Serde {
        val RequestEncoder = runtimeSymbol("RequestEncoder")
        val ResponseDecoder = runtimeSymbol("ResponseDecoder")
        val Key = runtimeSymbol("Key")
        val DynamicNodeDecoding = runtimeSymbol("DynamicNodeDecoding")
        val NodeDecoding = runtimeSymbol("NodeDecoding")
        val MapEntry = runtimeSymbol("MapEntry")
        val CollectionMember = runtimeSymbol("CollectionMember")
        val MapKeyValue = runtimeSymbol("MapKeyValue")
        val FormURLEncoder = runtimeSymbol("FormURLEncoder")
        val JSONDecoder = runtimeSymbol("JSONDecoder")
        val JSONEncoder = runtimeSymbol("JSONEncoder")
        val JSONWriter = runtimeSymbol("JSONWriter")
        val FormURLWriter = runtimeSymbol("FormURLWriter")
        val XMLDecoder = runtimeSymbol("XMLDecoder")
        val MessageMarshallable = runtimeSymbol("MessageMarshallable")
        val MessageUnmarshallable = runtimeSymbol("MessageUnmarshallable")
        val JSONReadWrite = runtimeSymbol("JSONReadWrite")
        val FormURLReadWrite = runtimeSymbol("FormURLReadWrite")
    }

    object EventStream {
        val MessageDecoder = runtimeSymbol("MessageDecoder")
        val ExceptionParams = runtimeSymbol("EventStream.MessageType.ExceptionParams")
        val Header = runtimeSymbol("EventStream.Header")
        val Message = runtimeSymbol("EventStream.Message")
        val MessageEncoderStream = runtimeSymbol("EventStream.DefaultMessageEncoderStream")
        val MessageDecoderStream = runtimeSymbol("EventStream.DefaultMessageDecoderStream")
    }

    object Middleware {
        val OperationOutput = runtimeSymbol("OperationOutput")
        val Middleware = runtimeSymbol("Middleware")
        val LoggerMiddleware = runtimeSymbol("LoggerMiddleware")
        val ContentLengthMiddleware = runtimeSymbol("ContentLengthMiddleware")
        val ContentMD5Middleware = runtimeSymbol("ContentMD5Middleware")
        val DeserializeMiddleware = runtimeSymbol("DeserializeMiddleware")
        val MutateHeadersMiddleware = runtimeSymbol("MutateHeadersMiddleware")
        val OperationStack = runtimeSymbol("OperationStack")
        val URLHostMiddleware = runtimeSymbol("URLHostMiddleware")
        val URLPathMiddleware = runtimeSymbol("URLPathMiddleware")
        val QueryItemMiddleware = runtimeSymbol("QueryItemMiddleware")
        val HeaderMiddleware = runtimeSymbol("HeaderMiddleware")
        val RetryMiddleware = runtimeSymbol("RetryMiddleware")
        val IdempotencyTokenMiddleware = runtimeSymbol("IdempotencyTokenMiddleware")
        val NoopHandler = runtimeSymbol("NoopHandler")
<<<<<<< HEAD
        val SignerMiddleware = runtimeSymbol("SignerMiddleware")
        val AuthSchemeMiddleware = runtimeSymbol("AuthSchemeMiddleware")
=======
>>>>>>> a084a202
        val BodyMiddleware = runtimeSymbol("BodyMiddleware")
        val PayloadBodyMiddleware = runtimeSymbol("PayloadBodyMiddleware")
        val EventStreamBodyMiddleware = runtimeSymbol("EventStreamBodyMiddleware")
        val BlobStreamBodyMiddleware = runtimeSymbol("BlobStreamBodyMiddleware")
        val BlobBodyMiddleware = runtimeSymbol("BlobBodyMiddleware")
        val EnumBodyMiddleware = runtimeSymbol("EnumBodyMiddleware")
        val IntEnumBodyMiddleware = runtimeSymbol("IntEnumBodyMiddleware")
        val StringBodyMiddleware = runtimeSymbol("StringBodyMiddleware")

        object Providers {
            val URLPathProvider = runtimeSymbol("URLPathProvider")
            val QueryItemProvider = runtimeSymbol("QueryItemProvider")
            val HeaderProvider = runtimeSymbol("HeaderProvider")
        }
    }

    object Core {
        val AttributeKey = runtimeSymbol("AttributeKey")
        val Endpoint = runtimeSymbol("Endpoint")
        val ByteStream = runtimeSymbol("ByteStream")
        val Date = runtimeSymbol("Date")
        val Data = runtimeSymbol("Data")
        val Document = runtimeSymbol("Document")
        val SDKURLQueryItem = runtimeSymbol("SDKURLQueryItem")
        val URL = runtimeSymbol("URL")
        val ModeledError = runtimeSymbol("ModeledError")
        val UnknownClientError = runtimeSymbol("ClientError.unknownError")
        val ServiceError = runtimeSymbol("ServiceError")
        val Logger = runtimeSymbol("LogAgent")
        val SDKLogHandlerFactory = runtimeSymbol("SDKLogHandlerFactory")
        val SDKLogLevel = runtimeSymbol("SDKLogLevel")
        val ClientLogMode = runtimeSymbol("ClientLogMode")
        val IdempotencyTokenGenerator = runtimeSymbol("IdempotencyTokenGenerator")
        val DefaultRetryStrategy = runtimeSymbol("DefaultRetryStrategy")
        val RetryStrategyOptions = runtimeSymbol("RetryStrategyOptions")
        val DefaultRetryErrorInfoProvider = runtimeSymbol("DefaultRetryErrorInfoProvider")
        val DefaultSDKRuntimeConfiguration = runtimeSymbol("DefaultSDKRuntimeConfiguration")
        val DateFormatter = runtimeSymbol("DateFormatter")
        val PaginateToken = runtimeSymbol("PaginateToken")
        val PaginatorSequence = runtimeSymbol("PaginatorSequence")
        val AuthSchemeResolver = runtimeSymbol("AuthSchemeResolver")
        val AuthSchemeResolverParameters = runtimeSymbol("AuthSchemeResolverParameters")
    }
}

private fun runtimeSymbol(name: String): Symbol = buildSymbol {
    this.name = name
    this.namespace = SwiftDependency.CLIENT_RUNTIME.target
    dependency(SwiftDependency.CLIENT_RUNTIME)
}<|MERGE_RESOLUTION|>--- conflicted
+++ resolved
@@ -76,11 +76,8 @@
         val RetryMiddleware = runtimeSymbol("RetryMiddleware")
         val IdempotencyTokenMiddleware = runtimeSymbol("IdempotencyTokenMiddleware")
         val NoopHandler = runtimeSymbol("NoopHandler")
-<<<<<<< HEAD
         val SignerMiddleware = runtimeSymbol("SignerMiddleware")
         val AuthSchemeMiddleware = runtimeSymbol("AuthSchemeMiddleware")
-=======
->>>>>>> a084a202
         val BodyMiddleware = runtimeSymbol("BodyMiddleware")
         val PayloadBodyMiddleware = runtimeSymbol("PayloadBodyMiddleware")
         val EventStreamBodyMiddleware = runtimeSymbol("EventStreamBodyMiddleware")
