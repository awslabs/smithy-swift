--- conflicted
+++ resolved
@@ -25,29 +25,8 @@
         val HttpResponseBinding = runtimeSymbol("HttpResponseBinding")
         val HttpError = runtimeSymbol("HTTPError")
         val UnknownHttpServiceError = runtimeSymbol("UnknownHTTPServiceError")
+        val HttpContext = runtimeSymbol("HttpContext")
         val HttpContextBuilder = runtimeSymbol("HttpContextBuilder")
-<<<<<<< HEAD
-=======
-        val HttpContext = runtimeSymbol("HttpContext")
-        val HTTPResponseOutputBinding = runtimeSymbol("HTTPResponseOutputBinding")
-        val HTTPResponseErrorBinding = runtimeSymbol("HTTPResponseErrorBinding")
-    }
-
-    object Serde {
-        val RequestEncoder = runtimeSymbol("RequestEncoder")
-        val ResponseDecoder = runtimeSymbol("ResponseDecoder")
-        val Key = runtimeSymbol("Key")
-        val FormURLEncoder = runtimeSymbol("FormURLEncoder")
-        val JSONDecoder = runtimeSymbol("JSONDecoder")
-        val JSONEncoder = runtimeSymbol("JSONEncoder")
-        val JSONWriter = runtimeSymbol("JSONWriter")
-        val FormURLWriter = runtimeSymbol("FormURLWriter")
-        val MessageMarshallable = runtimeSymbol("MessageMarshallable")
-        val MessageUnmarshallable = runtimeSymbol("MessageUnmarshallable")
-        val JSONReadWrite = runtimeSymbol("JSONReadWrite")
-        val FormURLReadWrite = runtimeSymbol("FormURLReadWrite")
-        val JSONReader = runtimeSymbol("JSONReader")
->>>>>>> cf52198e
     }
 
     object EventStream {
