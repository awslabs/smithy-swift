/*
 * Copyright Amazon.com, Inc. or its affiliates. All Rights Reserved.
 * SPDX-License-Identifier: Apache-2.0.
 */
package software.amazon.smithy.swift.codegen.integration

import software.amazon.smithy.model.shapes.BlobShape
import software.amazon.smithy.model.shapes.CollectionShape
import software.amazon.smithy.model.shapes.MapShape
import software.amazon.smithy.model.shapes.MemberShape
import software.amazon.smithy.model.shapes.Shape
import software.amazon.smithy.model.shapes.ShapeType
import software.amazon.smithy.model.shapes.StringShape
import software.amazon.smithy.model.shapes.TimestampShape
import software.amazon.smithy.model.traits.BoxTrait
import software.amazon.smithy.model.traits.EnumTrait
import software.amazon.smithy.model.traits.IdempotencyTokenTrait
import software.amazon.smithy.model.traits.TimestampFormatTrait
import software.amazon.smithy.swift.codegen.SwiftBoxTrait
import software.amazon.smithy.swift.codegen.SwiftWriter
import software.amazon.smithy.swift.codegen.defaultName
import software.amazon.smithy.swift.codegen.isBoxed

/*
Includes functions to help render conformance to Encodable protocol for shapes
 */
open class MemberShapeEncodeGenerator(
    private val ctx: ProtocolGenerator.GenerationContext,
    private val writer: SwiftWriter,
    private val defaultTimestampFormat: TimestampFormatTrait.Format
) {

    /*
     Add custom extensions to be rendered to handle optional shapes and
     special types like enum, timestamp, blob
     */
    private fun getShapeExtension(shape: Shape, memberName: String, isBoxed: Boolean, isUnwrapped: Boolean = true): String {
        val isRecursiveMember = when (shape) {
            is MemberShape -> shape.hasTrait(SwiftBoxTrait::class.java)
            else -> false
        }

        // target shape type to deserialize is either the shape itself or member.target
        val target = when (shape) {
            is MemberShape -> ctx.model.expectShape(shape.target)
            else -> shape
        }
        val optional = if ((isBoxed && isUnwrapped) || !isBoxed) "" else "?"

        return when (target) {
            is TimestampShape -> encodeDateType(shape, memberName, isUnwrapped)
            is StringShape -> if (target.hasTrait(EnumTrait::class.java)) "$memberName$optional.rawValue" else memberName
            is BlobShape -> "$memberName$optional.base64EncodedString()"
            else -> if (isRecursiveMember) "$memberName.value" else memberName
        }
    }

    // timestamps are boxed by default so only pass in false if date is inside aggregate type and not labeled with box trait
    private fun encodeDateType(shape: Shape, memberName: String, isUnwrapped: Boolean = true): String {
        val tsFormat = shape
            .getTrait(TimestampFormatTrait::class.java)
            .map { it.format }
            .orElse(defaultTimestampFormat)
        return ProtocolGenerator.getFormattedDateString(tsFormat, memberName, isUnwrapped)
    }

    // Render encoding of a member of list type
    fun renderEncodeListMember(
        targetShape: Shape,
        memberName: String,
        containerName: String,
        level: Int = 0
    ) {
        when (targetShape) {
            is CollectionShape -> {
                val topLevelContainerName = "${memberName}Container"

                if (level == 0) {
                    writer.write(
                        "var \$L = $containerName.nestedUnkeyedContainer(forKey: .\$L)",
                        topLevelContainerName,
                        memberName
                    )
                    renderEncodeList(ctx, memberName, topLevelContainerName, targetShape, level)
                } else {
                    writer.write("var \$L = $containerName.nestedUnkeyedContainer()", topLevelContainerName)
                    val isBoxed = ctx.symbolProvider.toSymbol(targetShape).isBoxed()
                    if (isBoxed) {
                        writer.openBlock("if let \$L = \$L {", "}", memberName, memberName) {
                            renderEncodeList(ctx, memberName, topLevelContainerName, targetShape, level)
                        }
                    }
                }
            }
            // this only gets called in a recursive loop where there is a map nested deeply inside a list
            is MapShape -> {
                val topLevelContainerName = "${memberName}Container"
                writer.write("var \$L = $containerName.nestedContainer(keyedBy: Key.self)", topLevelContainerName)
                writer.openBlock("if let \$L = \$L {", "}", memberName, memberName) {
                    renderEncodeMap(ctx, memberName, topLevelContainerName, targetShape, level)
                }
            }
            else -> {
                val extension = getShapeExtension(targetShape, memberName, false)
                writer.write("try $containerName.encode($extension)")
            }
        }
    }

    // Iterate over and render encoding for all members of a list
    private fun renderEncodeList(
        ctx: ProtocolGenerator.GenerationContext,
        collectionName: String,
        topLevelContainerName: String,
        targetShape: Shape,
        level: Int = 0
    ) {
        val iteratorName = "${targetShape.defaultName().toLowerCase()}$level"
        writer.openBlock("for $iteratorName in $collectionName {", "}") {
            when (targetShape) {
                is CollectionShape -> {
                    val nestedTarget = ctx.model.expectShape(targetShape.member.target)
                    renderEncodeListMember(nestedTarget, iteratorName, topLevelContainerName, level + 1)
                }
                is MapShape -> {
                    val nestedTarget = ctx.model.expectShape(targetShape.value.target)
                    renderEncodeMapMember(
                        nestedTarget,
                        "Key(stringValue: key)",
                        topLevelContainerName,
                        level + 1
                    )
                }
                else -> {
                    val shapeExtension = getShapeExtension(targetShape, iteratorName, targetShape.hasTrait(BoxTrait::class.java))
                    val isBoxed = ctx.symbolProvider.toSymbol(targetShape).isBoxed()
                    if (isBoxed) {
                        writer.openBlock("if let \$L = \$L {", "}", iteratorName, iteratorName) {
                            writer.write("try $topLevelContainerName.encode($shapeExtension)")
                        }
                    } else {
                        writer.write("try $topLevelContainerName.encode($shapeExtension)")
                    }
                }
            }
        }
    }

    // Render encoding of a member of Map type
    fun renderEncodeMapMember(targetShape: Shape, memberName: String, containerName: String, level: Int = 0) {
        when (targetShape) {
            is CollectionShape -> {
                val topLevelContainerName = "${memberName}Container"
                writer.write("var \$L = $containerName.nestedContainer(keyedBy: Key.self)", topLevelContainerName)
                renderEncodeMap(ctx, memberName, topLevelContainerName, targetShape, level)
            }
            is MapShape -> {
                val topLevelContainerName = "${memberName}Container"
                writer.write(
                    "var \$L = $containerName.nestedContainer(keyedBy: Key.self, forKey: .\$L)",
                    topLevelContainerName,
                    memberName
                )
                renderEncodeMap(ctx, memberName, topLevelContainerName, targetShape.value, level)
            }
            else -> {
                val extension = getShapeExtension(targetShape, memberName, false)
                val isBoxed = ctx.symbolProvider.toSymbol(targetShape).isBoxed()
                val keyEnumName = if (level == 0) ".$memberName" else "Key(stringValue: key${level - 1})"
                if (isBoxed) {
<<<<<<< HEAD
                    writer.write("try $containerName.encode($extension, forKey: \$L)", keyEnumName)
=======
                    writer.openBlock("if let \$L = \$L {", "}", memberName, memberName) {
                        writer.write("try $containerName.encode($extension, forKey: \$L)", keyEnumName)
                    }
>>>>>>> 247e19eb
                } else {
                    writer.write("try $containerName.encode($extension, forKey: \$L)", keyEnumName)
                }
            }
        }
    }

    // Iterate over and render encoding for all members of a map
    private fun renderEncodeMap(
        ctx: ProtocolGenerator.GenerationContext,
        mapName: String,
        topLevelContainerName: String,
        valueTargetShape: Shape,
        level: Int = 0
    ) {
        val valueIterator = "${valueTargetShape.defaultName().toLowerCase()}$level"
        val target = when (valueTargetShape) {
            is MemberShape -> ctx.model.expectShape(valueTargetShape.target)
            else -> valueTargetShape
        }
        writer.openBlock("for (key$level, $valueIterator) in $mapName {", "}") {
            when (target) {
                is CollectionShape -> {
                    val nestedTarget = ctx.model.expectShape(target.member.target)
                    renderEncodeMapMember(
                        nestedTarget,
                        valueIterator,
                        topLevelContainerName,
                        level + 1,
                    )
                }
                is MapShape -> {
                    val nestedTarget = ctx.model.expectShape(target.value.target)
                    renderEncodeMapMember(
                        nestedTarget,
                        valueIterator,
                        topLevelContainerName,
                        level + 1
                    )
                }
                else -> {
                    val shapeExtension = getShapeExtension(valueTargetShape, valueIterator, valueTargetShape.hasTrait(BoxTrait::class.java))
                    writer.write("try $topLevelContainerName.encode($shapeExtension, forKey: Key(stringValue: key$level))")
                }
            }
        }
    }

    // Render default encoding of a member
    fun renderSimpleEncodeMember(
        target: Shape,
        member: MemberShape,
        containerName: String,
        httpPayloadTraitNotOnAnyMember: Boolean = false
    ) {
        val symbol = ctx.symbolProvider.toSymbol(target)
        val memberName = ctx.symbolProvider.toMemberName(member)
        val isBoxed = symbol.isBoxed()
        val memberWithExtension = getShapeExtension(member, memberName, isBoxed, true)
        if (isBoxed) {
            writer.openBlock("if let $memberName = $memberName {", "}") {
                writer.write("try $containerName.encode($memberWithExtension, forKey: .\$L)", memberName)
            }
            if (httpPayloadTraitNotOnAnyMember && member.hasTrait(IdempotencyTokenTrait::class.java)) {
                writer.openBlock("else {", "}") {
                    writer.write("//Idempotency token part of the body/payload without the httpPayload")
                    writer.write("try container.encode(DefaultIdempotencyTokenGenerator().generateToken(), forKey: .\$L)", memberName)
                }
            }
        } else {
            val primitiveSymbols: MutableSet<ShapeType> = hashSetOf(
                ShapeType.INTEGER, ShapeType.BYTE, ShapeType.SHORT,
                ShapeType.LONG, ShapeType.FLOAT, ShapeType.DOUBLE, ShapeType.BOOLEAN
            )
            if (primitiveSymbols.contains(target.type)) {
                // All primitive type cases
                val value = when (target.type) {
                    ShapeType.INTEGER, ShapeType.BYTE, ShapeType.SHORT, ShapeType.LONG -> 0
                    ShapeType.FLOAT, ShapeType.DOUBLE -> 0.0
                    else -> false // PrimitiveBoolean case
                }
                writer.openBlock("if $memberName != $value {", "}") {
                    writer.write("try $containerName.encode($memberWithExtension, forKey: .\$L)", memberName)
                }
            } else
                writer.write("try $containerName.encode($memberWithExtension, forKey: .\$L)", memberName)
        }
    }
}<|MERGE_RESOLUTION|>--- conflicted
+++ resolved
@@ -167,14 +167,10 @@
                 val extension = getShapeExtension(targetShape, memberName, false)
                 val isBoxed = ctx.symbolProvider.toSymbol(targetShape).isBoxed()
                 val keyEnumName = if (level == 0) ".$memberName" else "Key(stringValue: key${level - 1})"
-                if (isBoxed) {
-<<<<<<< HEAD
-                    writer.write("try $containerName.encode($extension, forKey: \$L)", keyEnumName)
-=======
+                if (isBoxed && level==0) {
                     writer.openBlock("if let \$L = \$L {", "}", memberName, memberName) {
                         writer.write("try $containerName.encode($extension, forKey: \$L)", keyEnumName)
                     }
->>>>>>> 247e19eb
                 } else {
                     writer.write("try $containerName.encode($extension, forKey: \$L)", keyEnumName)
                 }
