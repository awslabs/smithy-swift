/*
 * Copyright Amazon.com, Inc. or its affiliates. All Rights Reserved.
 * SPDX-License-Identifier: Apache-2.0.
 */
<<<<<<< HEAD
=======

import io.kotest.matchers.string.shouldContain
>>>>>>> d198bbae
import io.kotest.matchers.string.shouldContainOnlyOnce
import org.junit.jupiter.api.Test
class HttpProtocolClientGeneratorTests {
    @Test
    fun `it renders client initialization block`() {
        val context = setupTests("service-generator-test-operations.smithy", "com.test#Example")
        val contents = getFileContents(context.manifest, "/RestJson/RestJsonProtocolClient.swift")
        contents.shouldSyntacticSanityCheck()
        contents.shouldContainOnlyOnce(
            """
            public class RestJsonProtocolClient: Client {
                public static let clientName = "RestJsonProtocolClient"
                let client: ClientRuntime.SdkHttpClient
                let config: RestJsonProtocol.RestJsonProtocolConfiguration
                let serviceName = "Rest Json Protocol"
                let encoder: ClientRuntime.RequestEncoder
                let decoder: ClientRuntime.ResponseDecoder
            
                public required init(config: RestJsonProtocol.RestJsonProtocolConfiguration) {
                    client = ClientRuntime.SdkHttpClient(engine: config.httpClientEngine, config: config.httpClientConfiguration)
                    let encoder = ClientRuntime.JSONEncoder()
                    encoder.dateEncodingStrategy = .secondsSince1970
                    encoder.nonConformingFloatEncodingStrategy = .convertToString(positiveInfinity: "Infinity", negativeInfinity: "-Infinity", nan: "NaN")
                    self.encoder = encoder
                    let decoder = ClientRuntime.JSONDecoder()
                    decoder.dateDecodingStrategy = .secondsSince1970
                    decoder.nonConformingFloatDecodingStrategy = .convertFromString(positiveInfinity: "Infinity", negativeInfinity: "-Infinity", nan: "NaN")
<<<<<<< HEAD
                    self.decoder = config.decoder ?? decoder
                    var modeledAuthSchemes: [ClientRuntime.AuthScheme] = Array()
                    config.authSchemes = config.authSchemes ?? modeledAuthSchemes
=======
                    self.decoder = decoder
>>>>>>> d198bbae
                    self.config = config
                }
            
                public convenience required init() throws {
                    let config = try RestJsonProtocol.RestJsonProtocolConfiguration("Rest Json Protocol", "RestJsonProtocolClient")
                    self.init(config: config)
                }
            
            }
            
            extension RestJsonProtocolClient {
                public typealias RestJsonProtocolConfiguration = ClientRuntime.DefaultSDKRuntimeConfiguration
            
                public static func builder() -> ClientBuilder<RestJsonProtocolClient> {
                    return ClientBuilder<RestJsonProtocolClient>(defaultPlugins: [
                        ClientRuntime.DefaultClientPlugin()
                    ])
                }
            }
            
            public struct RestJsonProtocolClientLogHandlerFactory: ClientRuntime.SDKLogHandlerFactory {
                public var label = "RestJsonProtocolClient"
                let logLevel: ClientRuntime.SDKLogLevel
                public func construct(label: String) -> LogHandler {
                    var handler = StreamLogHandler.standardOutput(label: label)
                    handler.logLevel = logLevel.toLoggerType()
                    return handler
                }
                public init(logLevel: ClientRuntime.SDKLogLevel) {
                    self.logLevel = logLevel
                }
            }
            """.trimIndent()
        )
    }
    @Test
    fun `it renders host prefix with label in context correctly`() {
        val context = setupTests("host-prefix-operation.smithy", "com.test#Example")
        val contents = getFileContents(context.manifest, "/RestJson/RestJsonProtocolClient.swift")
        contents.shouldSyntacticSanityCheck()
        val expectedFragment = """
        let context = ClientRuntime.HttpContextBuilder()
                      .withEncoder(value: encoder)
                      .withDecoder(value: decoder)
                      .withMethod(value: .post)
                      .withServiceName(value: serviceName)
                      .withOperation(value: "getStatus")
                      .withIdempotencyTokenGenerator(value: config.idempotencyTokenGenerator)
                      .withLogger(value: config.logger)
        """
        contents.shouldContainOnlyOnce(expectedFragment)
    }
    @Test
    fun `it renders operation implementations in extension`() {
        val context = setupTests("service-generator-test-operations.smithy", "com.test#Example")
        val contents = getFileContents(context.manifest, "/RestJson/RestJsonProtocolClient.swift")
        contents.shouldSyntacticSanityCheck()
        contents.shouldContain("extension RestJsonProtocolClient {")
    }
    @Test
    fun `it renders an operation body`() {
        val context = setupTests("service-generator-test-operations.smithy", "com.test#Example")
        val contents = getFileContents(context.manifest, "/RestJson/RestJsonProtocolClient.swift")
        contents.shouldSyntacticSanityCheck()
        val expected = """
    public func allocateWidget(input: AllocateWidgetInput) async throws -> AllocateWidgetOutput {
        let context = ClientRuntime.HttpContextBuilder()
                      .withEncoder(value: encoder)
                      .withDecoder(value: decoder)
                      .withMethod(value: .post)
                      .withServiceName(value: serviceName)
                      .withOperation(value: "allocateWidget")
                      .withIdempotencyTokenGenerator(value: config.idempotencyTokenGenerator)
                      .withLogger(value: config.logger)
                      .withPartitionID(value: config.partitionID)
                      .withAuthSchemes(value: config.authSchemes!)
                      .withAuthSchemeResolver(value: config.serviceSpecific.authSchemeResolver)
                      .withUnsignedPayloadTrait(value: false)
                      .build()
        var operation = ClientRuntime.OperationStack<AllocateWidgetInput, AllocateWidgetOutput>(id: "allocateWidget")
        operation.initializeStep.intercept(position: .after, middleware: ClientRuntime.IdempotencyTokenMiddleware<AllocateWidgetInput, AllocateWidgetOutput>(keyPath: \.clientToken))
        operation.initializeStep.intercept(position: .after, middleware: ClientRuntime.URLPathMiddleware<AllocateWidgetInput, AllocateWidgetOutput>(AllocateWidgetInput.urlPathProvider(_:)))
        operation.initializeStep.intercept(position: .after, middleware: ClientRuntime.URLHostMiddleware<AllocateWidgetInput, AllocateWidgetOutput>())
        operation.buildStep.intercept(position: .before, middleware: ClientRuntime.AuthSchemeMiddleware<AllocateWidgetOutput, AllocateWidgetOutputError>())
        operation.serializeStep.intercept(position: .after, middleware: ContentTypeMiddleware<AllocateWidgetInput, AllocateWidgetOutput>(contentType: "application/json"))
        operation.serializeStep.intercept(position: .after, middleware: ClientRuntime.BodyMiddleware<AllocateWidgetInput, AllocateWidgetOutput, ClientRuntime.JSONWriter>(documentWritingClosure: ClientRuntime.JSONReadWrite.documentWritingClosure(encoder: encoder), inputWritingClosure: JSONReadWrite.writingClosure()))
        operation.finalizeStep.intercept(position: .before, middleware: ClientRuntime.ContentLengthMiddleware())
        operation.finalizeStep.intercept(position: .after, middleware: ClientRuntime.RetryMiddleware<ClientRuntime.DefaultRetryStrategy, ClientRuntime.DefaultRetryErrorInfoProvider, AllocateWidgetOutput>(options: config.retryStrategyOptions))
        operation.finalizeStep.intercept(position: .before, middleware: ClientRuntime.SignerMiddleware<AllocateWidgetOutput, AllocateWidgetOutputError>())
        operation.deserializeStep.intercept(position: .after, middleware: ClientRuntime.DeserializeMiddleware<AllocateWidgetOutput>(responseClosure(decoder: decoder), responseErrorClosure(AllocateWidgetOutputError.self, decoder: decoder)))
        operation.deserializeStep.intercept(position: .after, middleware: ClientRuntime.LoggerMiddleware<AllocateWidgetOutput>(clientLogMode: config.clientLogMode))
        let result = try await operation.handleMiddleware(context: context, input: input, next: client.getHandler())
        return result
    }
"""
        contents.shouldContainOnlyOnce(expected)
    }

    @Test
    fun `ContentLengthMiddleware generates correctly with requiresLength false and unsignedPayload true`() {
        val context = setupTests("service-generator-test-operations.smithy", "com.test#Example")
        val contents = getFileContents(context.manifest, "/RestJson/RestJsonProtocolClient.swift")
        contents.shouldSyntacticSanityCheck()
        val expected = """
    public func unsignedFooBlobStream(input: UnsignedFooBlobStreamInput) async throws -> UnsignedFooBlobStreamOutput {
        let context = ClientRuntime.HttpContextBuilder()
                      .withEncoder(value: encoder)
                      .withDecoder(value: decoder)
                      .withMethod(value: .post)
                      .withServiceName(value: serviceName)
                      .withOperation(value: "unsignedFooBlobStream")
                      .withIdempotencyTokenGenerator(value: config.idempotencyTokenGenerator)
                      .withLogger(value: config.logger)
                      .withPartitionID(value: config.partitionID)
                      .withAuthSchemes(value: config.authSchemes!)
                      .withAuthSchemeResolver(value: config.serviceSpecific.authSchemeResolver)
                      .withUnsignedPayloadTrait(value: true)
                      .build()
        var operation = ClientRuntime.OperationStack<UnsignedFooBlobStreamInput, UnsignedFooBlobStreamOutput>(id: "unsignedFooBlobStream")
        operation.initializeStep.intercept(position: .after, middleware: ClientRuntime.URLPathMiddleware<UnsignedFooBlobStreamInput, UnsignedFooBlobStreamOutput>(UnsignedFooBlobStreamInput.urlPathProvider(_:)))
        operation.initializeStep.intercept(position: .after, middleware: ClientRuntime.URLHostMiddleware<UnsignedFooBlobStreamInput, UnsignedFooBlobStreamOutput>())
        operation.buildStep.intercept(position: .before, middleware: ClientRuntime.AuthSchemeMiddleware<UnsignedFooBlobStreamOutput, UnsignedFooBlobStreamOutputError>())
        operation.serializeStep.intercept(position: .after, middleware: ContentTypeMiddleware<UnsignedFooBlobStreamInput, UnsignedFooBlobStreamOutput>(contentType: "application/json"))
        operation.serializeStep.intercept(position: .after, middleware: ClientRuntime.BodyMiddleware<UnsignedFooBlobStreamInput, UnsignedFooBlobStreamOutput, ClientRuntime.JSONWriter>(documentWritingClosure: ClientRuntime.JSONReadWrite.documentWritingClosure(encoder: encoder), inputWritingClosure: JSONReadWrite.writingClosure()))
        operation.finalizeStep.intercept(position: .before, middleware: ClientRuntime.ContentLengthMiddleware(requiresLength: false, unsignedPayload: true))
        operation.finalizeStep.intercept(position: .after, middleware: ClientRuntime.RetryMiddleware<ClientRuntime.DefaultRetryStrategy, ClientRuntime.DefaultRetryErrorInfoProvider, UnsignedFooBlobStreamOutput>(options: config.retryStrategyOptions))
        operation.finalizeStep.intercept(position: .before, middleware: ClientRuntime.SignerMiddleware<UnsignedFooBlobStreamOutput, UnsignedFooBlobStreamOutputError>())
        operation.deserializeStep.intercept(position: .after, middleware: ClientRuntime.DeserializeMiddleware<UnsignedFooBlobStreamOutput>(responseClosure(decoder: decoder), responseErrorClosure(UnsignedFooBlobStreamOutputError.self, decoder: decoder)))
        operation.deserializeStep.intercept(position: .after, middleware: ClientRuntime.LoggerMiddleware<UnsignedFooBlobStreamOutput>(clientLogMode: config.clientLogMode))
        let result = try await operation.handleMiddleware(context: context, input: input, next: client.getHandler())
        return result
    }
"""
        contents.shouldContainOnlyOnce(expected)
    }

    @Test
    fun `ContentLengthMiddleware generates correctly with requiresLength true and unsignedPayload false`() {
        val context = setupTests("service-generator-test-operations.smithy", "com.test#Example")
        val contents = getFileContents(context.manifest, "/RestJson/RestJsonProtocolClient.swift")
        contents.shouldSyntacticSanityCheck()
        val expected = """
    public func unsignedFooBlobStreamWithLength(input: UnsignedFooBlobStreamWithLengthInput) async throws -> UnsignedFooBlobStreamWithLengthOutput {
        let context = ClientRuntime.HttpContextBuilder()
                      .withEncoder(value: encoder)
                      .withDecoder(value: decoder)
                      .withMethod(value: .post)
                      .withServiceName(value: serviceName)
                      .withOperation(value: "unsignedFooBlobStreamWithLength")
                      .withIdempotencyTokenGenerator(value: config.idempotencyTokenGenerator)
                      .withLogger(value: config.logger)
                      .withPartitionID(value: config.partitionID)
                      .withAuthSchemes(value: config.authSchemes!)
                      .withAuthSchemeResolver(value: config.serviceSpecific.authSchemeResolver)
                      .withUnsignedPayloadTrait(value: true)
                      .build()
        var operation = ClientRuntime.OperationStack<UnsignedFooBlobStreamWithLengthInput, UnsignedFooBlobStreamWithLengthOutput>(id: "unsignedFooBlobStreamWithLength")
        operation.initializeStep.intercept(position: .after, middleware: ClientRuntime.URLPathMiddleware<UnsignedFooBlobStreamWithLengthInput, UnsignedFooBlobStreamWithLengthOutput>(UnsignedFooBlobStreamWithLengthInput.urlPathProvider(_:)))
        operation.initializeStep.intercept(position: .after, middleware: ClientRuntime.URLHostMiddleware<UnsignedFooBlobStreamWithLengthInput, UnsignedFooBlobStreamWithLengthOutput>())
        operation.buildStep.intercept(position: .before, middleware: ClientRuntime.AuthSchemeMiddleware<UnsignedFooBlobStreamWithLengthOutput, UnsignedFooBlobStreamWithLengthOutputError>())
        operation.serializeStep.intercept(position: .after, middleware: ContentTypeMiddleware<UnsignedFooBlobStreamWithLengthInput, UnsignedFooBlobStreamWithLengthOutput>(contentType: "application/octet-stream"))
        operation.serializeStep.intercept(position: .after, middleware: ClientRuntime.BlobStreamBodyMiddleware<UnsignedFooBlobStreamWithLengthInput, UnsignedFooBlobStreamWithLengthOutput>(keyPath: \.payload1))
        operation.finalizeStep.intercept(position: .before, middleware: ClientRuntime.ContentLengthMiddleware(requiresLength: true, unsignedPayload: true))
        operation.finalizeStep.intercept(position: .after, middleware: ClientRuntime.RetryMiddleware<ClientRuntime.DefaultRetryStrategy, ClientRuntime.DefaultRetryErrorInfoProvider, UnsignedFooBlobStreamWithLengthOutput>(options: config.retryStrategyOptions))
        operation.finalizeStep.intercept(position: .before, middleware: ClientRuntime.SignerMiddleware<UnsignedFooBlobStreamWithLengthOutput, UnsignedFooBlobStreamWithLengthOutputError>())
        operation.deserializeStep.intercept(position: .after, middleware: ClientRuntime.DeserializeMiddleware<UnsignedFooBlobStreamWithLengthOutput>(responseClosure(decoder: decoder), responseErrorClosure(UnsignedFooBlobStreamWithLengthOutputError.self, decoder: decoder)))
        operation.deserializeStep.intercept(position: .after, middleware: ClientRuntime.LoggerMiddleware<UnsignedFooBlobStreamWithLengthOutput>(clientLogMode: config.clientLogMode))
        let result = try await operation.handleMiddleware(context: context, input: input, next: client.getHandler())
        return result
    }
"""
        contents.shouldContainOnlyOnce(expected)
    }

    @Test
    fun `ContentLengthMiddleware generates correctly with requiresLength true and unsignedPayload true`() {
        val context = setupTests("service-generator-test-operations.smithy", "com.test#Example")
        val contents = getFileContents(context.manifest, "/RestJson/RestJsonProtocolClient.swift")
        contents.shouldSyntacticSanityCheck()
        val expected = """
    public func unsignedFooBlobStreamWithLength(input: UnsignedFooBlobStreamWithLengthInput) async throws -> UnsignedFooBlobStreamWithLengthOutput {
        let context = ClientRuntime.HttpContextBuilder()
                      .withEncoder(value: encoder)
                      .withDecoder(value: decoder)
                      .withMethod(value: .post)
                      .withServiceName(value: serviceName)
                      .withOperation(value: "unsignedFooBlobStreamWithLength")
                      .withIdempotencyTokenGenerator(value: config.idempotencyTokenGenerator)
                      .withLogger(value: config.logger)
                      .withPartitionID(value: config.partitionID)
                      .withAuthSchemes(value: config.authSchemes!)
                      .withAuthSchemeResolver(value: config.serviceSpecific.authSchemeResolver)
                      .withUnsignedPayloadTrait(value: true)
                      .build()
        var operation = ClientRuntime.OperationStack<UnsignedFooBlobStreamWithLengthInput, UnsignedFooBlobStreamWithLengthOutput>(id: "unsignedFooBlobStreamWithLength")
        operation.initializeStep.intercept(position: .after, middleware: ClientRuntime.URLPathMiddleware<UnsignedFooBlobStreamWithLengthInput, UnsignedFooBlobStreamWithLengthOutput>(UnsignedFooBlobStreamWithLengthInput.urlPathProvider(_:)))
        operation.initializeStep.intercept(position: .after, middleware: ClientRuntime.URLHostMiddleware<UnsignedFooBlobStreamWithLengthInput, UnsignedFooBlobStreamWithLengthOutput>())
        operation.buildStep.intercept(position: .before, middleware: ClientRuntime.AuthSchemeMiddleware<UnsignedFooBlobStreamWithLengthOutput, UnsignedFooBlobStreamWithLengthOutputError>())
        operation.serializeStep.intercept(position: .after, middleware: ContentTypeMiddleware<UnsignedFooBlobStreamWithLengthInput, UnsignedFooBlobStreamWithLengthOutput>(contentType: "application/octet-stream"))
        operation.serializeStep.intercept(position: .after, middleware: ClientRuntime.BlobStreamBodyMiddleware<UnsignedFooBlobStreamWithLengthInput, UnsignedFooBlobStreamWithLengthOutput>(keyPath: \.payload1))
        operation.finalizeStep.intercept(position: .before, middleware: ClientRuntime.ContentLengthMiddleware(requiresLength: true, unsignedPayload: true))
        operation.finalizeStep.intercept(position: .after, middleware: ClientRuntime.RetryMiddleware<ClientRuntime.DefaultRetryStrategy, ClientRuntime.DefaultRetryErrorInfoProvider, UnsignedFooBlobStreamWithLengthOutput>(options: config.retryStrategyOptions))
        operation.finalizeStep.intercept(position: .before, middleware: ClientRuntime.SignerMiddleware<UnsignedFooBlobStreamWithLengthOutput, UnsignedFooBlobStreamWithLengthOutputError>())
        operation.deserializeStep.intercept(position: .after, middleware: ClientRuntime.DeserializeMiddleware<UnsignedFooBlobStreamWithLengthOutput>(responseClosure(decoder: decoder), responseErrorClosure(UnsignedFooBlobStreamWithLengthOutputError.self, decoder: decoder)))
        operation.deserializeStep.intercept(position: .after, middleware: ClientRuntime.LoggerMiddleware<UnsignedFooBlobStreamWithLengthOutput>(clientLogMode: config.clientLogMode))
        let result = try await operation.handleMiddleware(context: context, input: input, next: client.getHandler())
        return result
    }
"""
        contents.shouldContainOnlyOnce(expected)
    }
    private fun setupTests(smithyFile: String, serviceShapeId: String): TestContext {
        val context = TestContext.initContextFrom(smithyFile, serviceShapeId, MockHttpRestJsonProtocolGenerator()) { model ->
            model.defaultSettings(serviceShapeId, "RestJson", "2019-12-16", "Rest Json Protocol")
        }
        context.generator.initializeMiddleware(context.generationCtx)
        context.generator.generateProtocolClient(context.generationCtx)
        context.generator.generateSerializers(context.generationCtx)
        context.generationCtx.delegator.flushWriters()
        return context
    }
}<|MERGE_RESOLUTION|>--- conflicted
+++ resolved
@@ -2,11 +2,8 @@
  * Copyright Amazon.com, Inc. or its affiliates. All Rights Reserved.
  * SPDX-License-Identifier: Apache-2.0.
  */
-<<<<<<< HEAD
-=======
 
 import io.kotest.matchers.string.shouldContain
->>>>>>> d198bbae
 import io.kotest.matchers.string.shouldContainOnlyOnce
 import org.junit.jupiter.api.Test
 class HttpProtocolClientGeneratorTests {
@@ -34,13 +31,7 @@
                     let decoder = ClientRuntime.JSONDecoder()
                     decoder.dateDecodingStrategy = .secondsSince1970
                     decoder.nonConformingFloatDecodingStrategy = .convertFromString(positiveInfinity: "Infinity", negativeInfinity: "-Infinity", nan: "NaN")
-<<<<<<< HEAD
-                    self.decoder = config.decoder ?? decoder
-                    var modeledAuthSchemes: [ClientRuntime.AuthScheme] = Array()
-                    config.authSchemes = config.authSchemes ?? modeledAuthSchemes
-=======
                     self.decoder = decoder
->>>>>>> d198bbae
                     self.config = config
                 }
             
