/*
 * Copyright Amazon.com, Inc. or its affiliates. All Rights Reserved.
 * SPDX-License-Identifier: Apache-2.0.
 */

import io.kotest.matchers.string.shouldContainOnlyOnce
import org.junit.jupiter.api.Test
import software.amazon.smithy.swift.codegen.model.AddOperationShapes

class HttpProtocolUnitTestRequestGeneratorTests {
    var model = javaClass.getResource("http-binding-protocol-generator-test.smithy").asSmithy()
    private fun newTestContext(): TestContext {
        val settings = model.defaultSettings()
        model = AddOperationShapes.execute(model, settings.getService(model), settings.moduleName)
        return model.newTestContext()
    }

    val ctx = newTestContext()
    init {
        ctx.generator.initializeMiddleware(ctx.generationCtx)
        ctx.generator.generateProtocolUnitTests(ctx.generationCtx)
        ctx.generationCtx.delegator.flushWriters()
    }

    @Test
    fun `it creates smoke test request test`() {
        val contents = getTestFileContents("example", "SmokeTestRequestTest.swift", ctx.manifest)
        contents.shouldSyntacticSanityCheck()

        val expectedContents = """
    func testSmokeTest() async throws {
        let urlPrefix = urlPrefixFromHost(host: "")
        let hostOnly = hostOnlyFromHost(host: "")
        let expected = buildExpectedHttpRequest(
            method: .post,
            path: "/smoketest/{label1}/foo",
            headers: [
                "X-Header1": "Foo",
                "X-Header2": "Bar"
            ],
            requiredHeaders: [
                "Content-Length"
            ],
            queryParams: [
                "Query1=Query 1"
            ],
            body: .data(Data(""${'"'}
            {
            "payload1": "String",
            "payload2": 2,
            "payload3": {
                "member1": "test string",
                "member2": "test string 2"
                }
            }
            ""${'"'}.utf8)),
            host: "",
            resolvedHost: ""
        )

        let decoder = ClientRuntime.JSONDecoder()
        decoder.dateDecodingStrategy = .secondsSince1970
        decoder.nonConformingFloatDecodingStrategy = .convertFromString(positiveInfinity: "Infinity", negativeInfinity: "-Infinity", nan: "NaN")

        let input = SmokeTestInput(
            header1: "Foo",
            header2: "Bar",
            label1: "label",
            payload1: "String",
            payload2: 2,
            payload3: Nested(
                member1: "test string",
                member2: "test string 2"
            ),
            query1: "Query 1"
        )
        let encoder = ClientRuntime.JSONEncoder()
        encoder.dateEncodingStrategy = .secondsSince1970
        encoder.nonConformingFloatEncodingStrategy = .convertToString(positiveInfinity: "Infinity", negativeInfinity: "-Infinity", nan: "NaN")
        let context = HttpContextBuilder()
                      .withEncoder(value: encoder)
                      .withMethod(value: .post)
                      .build()
        var operationStack = OperationStack<SmokeTestInput, SmokeTestOutput>(id: "SmokeTest")
        operationStack.initializeStep.intercept(position: .after, middleware: ClientRuntime.URLPathMiddleware<SmokeTestInput, SmokeTestOutput>(urlPrefix: urlPrefix, SmokeTestInput.urlPathProvider(_:)))
        operationStack.initializeStep.intercept(position: .after, middleware: ClientRuntime.URLHostMiddleware<SmokeTestInput, SmokeTestOutput>(host: hostOnly))
        operationStack.buildStep.intercept(position: .after, id: "RequestTestEndpointResolver") { (context, input, next) -> ClientRuntime.OperationOutput<SmokeTestOutput> in
            input.withMethod(context.getMethod())
            input.withPath(context.getPath())
            let host = "\(context.getHostPrefix() ?? "")\(context.getHost() ?? "")"
            input.withHost(host)
            return try await next.handle(context: context, input: input)
        }
        operationStack.serializeStep.intercept(position: .after, middleware: ClientRuntime.HeaderMiddleware<SmokeTestInput, SmokeTestOutput>(SmokeTestInput.headerProvider(_:)))
        operationStack.serializeStep.intercept(position: .after, middleware: ClientRuntime.QueryItemMiddleware<SmokeTestInput, SmokeTestOutput>(SmokeTestInput.queryItemProvider(_:)))
        operationStack.serializeStep.intercept(position: .after, middleware: ContentTypeMiddleware<SmokeTestInput, SmokeTestOutput>(contentType: "application/json"))
        operationStack.serializeStep.intercept(position: .after, middleware: ClientRuntime.BodyMiddleware<SmokeTestInput, SmokeTestOutput, ClientRuntime.JSONWriter>(documentWritingClosure: ClientRuntime.JSONReadWrite.documentWritingClosure(encoder: encoder), inputWritingClosure: JSONReadWrite.writingClosure()))
        operationStack.finalizeStep.intercept(position: .before, middleware: ClientRuntime.ContentLengthMiddleware())
        operationStack.deserializeStep.intercept(
            position: .after,
            middleware: MockDeserializeMiddleware<SmokeTestOutput>(
                id: "TestDeserializeMiddleware",
                responseClosure: responseClosure(decoder: decoder),
                callback: { context, actual in
                    try await self.assertEqual(expected, actual, { (expectedHttpBody, actualHttpBody) -> Void in
                        XCTAssertNotNil(actualHttpBody, "The actual ByteStream is nil")
                        XCTAssertNotNil(expectedHttpBody, "The expected ByteStream is nil")
                        try await self.genericAssertEqualHttpBodyData(expected: expectedHttpBody!, actual: actualHttpBody!, contentType: .json)
                    })
                    return OperationOutput(httpResponse: HttpResponse(body: ByteStream.noStream, statusCode: .ok), output: SmokeTestOutput())
                }
            )
        )
        _ = try await operationStack.handleMiddleware(context: context, input: input, next: MockHandler() { (context, request) in
            XCTFail("Deserialize was mocked out, this should fail")
            throw SmithyTestUtilError("Mock handler unexpectedly failed")
        })
    }
"""
        contents.shouldContainOnlyOnce(expectedContents)
    }

    @Test
    fun `it creates explicit string test`() {
        val contents = getTestFileContents("example", "ExplicitStringRequestTest.swift", ctx.manifest)
        contents.shouldSyntacticSanityCheck()
        val expectedContents = """
    func testExplicitString() async throws {
        let urlPrefix = urlPrefixFromHost(host: "")
        let hostOnly = hostOnlyFromHost(host: "")
        let expected = buildExpectedHttpRequest(
            method: .post,
            path: "/explicit/string",
            requiredHeaders: [
                "Content-Length"
            ],
            body: .data(Data(""${'"'}
            {
            "payload1": "explicit string"
            }
            ""${'"'}.utf8)),
            host: "",
            resolvedHost: ""
        )

        let decoder = ClientRuntime.JSONDecoder()
        decoder.dateDecodingStrategy = .secondsSince1970
        decoder.nonConformingFloatDecodingStrategy = .convertFromString(positiveInfinity: "Infinity", negativeInfinity: "-Infinity", nan: "NaN")

        let input = ExplicitStringInput(
            payload1: "explicit string"
        )
        let encoder = ClientRuntime.JSONEncoder()
        encoder.dateEncodingStrategy = .secondsSince1970
        encoder.nonConformingFloatEncodingStrategy = .convertToString(positiveInfinity: "Infinity", negativeInfinity: "-Infinity", nan: "NaN")
        let context = HttpContextBuilder()
                      .withEncoder(value: encoder)
                      .withMethod(value: .post)
                      .build()
        var operationStack = OperationStack<ExplicitStringInput, ExplicitStringOutput>(id: "ExplicitString")
        operationStack.initializeStep.intercept(position: .after, middleware: ClientRuntime.URLPathMiddleware<ExplicitStringInput, ExplicitStringOutput>(urlPrefix: urlPrefix, ExplicitStringInput.urlPathProvider(_:)))
        operationStack.initializeStep.intercept(position: .after, middleware: ClientRuntime.URLHostMiddleware<ExplicitStringInput, ExplicitStringOutput>(host: hostOnly))
        operationStack.buildStep.intercept(position: .after, id: "RequestTestEndpointResolver") { (context, input, next) -> ClientRuntime.OperationOutput<ExplicitStringOutput> in
            input.withMethod(context.getMethod())
            input.withPath(context.getPath())
            let host = "\(context.getHostPrefix() ?? "")\(context.getHost() ?? "")"
            input.withHost(host)
            return try await next.handle(context: context, input: input)
        }
        operationStack.serializeStep.intercept(position: .after, middleware: ContentTypeMiddleware<ExplicitStringInput, ExplicitStringOutput>(contentType: "text/plain"))
        operationStack.serializeStep.intercept(position: .after, middleware: ClientRuntime.StringBodyMiddleware<ExplicitStringInput, ExplicitStringOutput>(keyPath: \.payload1))
        operationStack.finalizeStep.intercept(position: .before, middleware: ClientRuntime.ContentLengthMiddleware())
        operationStack.deserializeStep.intercept(
            position: .after,
            middleware: MockDeserializeMiddleware<ExplicitStringOutput>(
                id: "TestDeserializeMiddleware",
                responseClosure: responseClosure(decoder: decoder),
                callback: { context, actual in
                    try await self.assertEqual(expected, actual, { (expectedHttpBody, actualHttpBody) -> Void in
                        XCTAssertNotNil(actualHttpBody, "The actual ByteStream is nil")
                        XCTAssertNotNil(expectedHttpBody, "The expected ByteStream is nil")
                        try await self.genericAssertEqualHttpBodyData(expected: expectedHttpBody!, actual: actualHttpBody!, contentType: .json)
                    })
                    return OperationOutput(httpResponse: HttpResponse(body: ByteStream.noStream, statusCode: .ok), output: ExplicitStringOutput())
                }
            )
        )
        _ = try await operationStack.handleMiddleware(context: context, input: input, next: MockHandler() { (context, request) in
            XCTFail("Deserialize was mocked out, this should fail")
            throw SmithyTestUtilError("Mock handler unexpectedly failed")
        })
    }
"""
        contents.shouldContainOnlyOnce(expectedContents)
    }

    @Test
    fun `it creates a unit test for a request without a body`() {
        val contents = getTestFileContents("example", "EmptyInputAndEmptyOutputRequestTest.swift", ctx.manifest)
        contents.shouldSyntacticSanityCheck()
        val expectedContents = """
    func testRestJsonEmptyInputAndEmptyOutput() async throws {
        let urlPrefix = urlPrefixFromHost(host: "")
        let hostOnly = hostOnlyFromHost(host: "")
        let expected = buildExpectedHttpRequest(
            method: .post,
            path: "/EmptyInputAndEmptyOutput",
            body: nil,
            host: "",
            resolvedHost: ""
        )

        let decoder = ClientRuntime.JSONDecoder()
        decoder.dateDecodingStrategy = .secondsSince1970
        decoder.nonConformingFloatDecodingStrategy = .convertFromString(positiveInfinity: "Infinity", negativeInfinity: "-Infinity", nan: "NaN")

        let input = EmptyInputAndEmptyOutputInput(
        )
        let encoder = ClientRuntime.JSONEncoder()
        encoder.dateEncodingStrategy = .secondsSince1970
        encoder.nonConformingFloatEncodingStrategy = .convertToString(positiveInfinity: "Infinity", negativeInfinity: "-Infinity", nan: "NaN")
        let context = HttpContextBuilder()
                      .withEncoder(value: encoder)
                      .withMethod(value: .post)
                      .build()
        var operationStack = OperationStack<EmptyInputAndEmptyOutputInput, EmptyInputAndEmptyOutputOutput>(id: "RestJsonEmptyInputAndEmptyOutput")
        operationStack.initializeStep.intercept(position: .after, middleware: ClientRuntime.URLPathMiddleware<EmptyInputAndEmptyOutputInput, EmptyInputAndEmptyOutputOutput>(urlPrefix: urlPrefix, EmptyInputAndEmptyOutputInput.urlPathProvider(_:)))
        operationStack.initializeStep.intercept(position: .after, middleware: ClientRuntime.URLHostMiddleware<EmptyInputAndEmptyOutputInput, EmptyInputAndEmptyOutputOutput>(host: hostOnly))
        operationStack.buildStep.intercept(position: .after, id: "RequestTestEndpointResolver") { (context, input, next) -> ClientRuntime.OperationOutput<EmptyInputAndEmptyOutputOutput> in
            input.withMethod(context.getMethod())
            input.withPath(context.getPath())
            let host = "\(context.getHostPrefix() ?? "")\(context.getHost() ?? "")"
            input.withHost(host)
            return try await next.handle(context: context, input: input)
        }
        operationStack.deserializeStep.intercept(
            position: .after,
            middleware: MockDeserializeMiddleware<EmptyInputAndEmptyOutputOutput>(
                id: "TestDeserializeMiddleware",
                responseClosure: responseClosure(decoder: decoder),
                callback: { context, actual in
                    try await self.assertEqual(expected, actual)
                    return OperationOutput(httpResponse: HttpResponse(body: ByteStream.noStream, statusCode: .ok), output: EmptyInputAndEmptyOutputOutput())
                }
            )
        )
        _ = try await operationStack.handleMiddleware(context: context, input: input, next: MockHandler() { (context, request) in
            XCTFail("Deserialize was mocked out, this should fail")
            throw SmithyTestUtilError("Mock handler unexpectedly failed")
        })
    }
"""
        contents.shouldContainOnlyOnce(expectedContents)
    }

    @Test
    fun `it creates a unit test for a request without a body given an empty object`() {
        val contents = getTestFileContents("example", "SimpleScalarPropertiesRequestTest.swift", ctx.manifest)
        contents.shouldSyntacticSanityCheck()
        val expectedContents = """
    func testRestJsonDoesntSerializeNullStructureValues() async throws {
        let urlPrefix = urlPrefixFromHost(host: "")
        let hostOnly = hostOnlyFromHost(host: "")
        let expected = buildExpectedHttpRequest(
            method: .put,
            path: "/SimpleScalarProperties",
            headers: [
                "Content-Type": "application/json"
            ],
            body: .data(Data(""${'"'}
            {}
            ""${'"'}.utf8)),
            host: "",
            resolvedHost: ""
        )

        let decoder = ClientRuntime.JSONDecoder()
        decoder.dateDecodingStrategy = .secondsSince1970
        decoder.nonConformingFloatDecodingStrategy = .convertFromString(positiveInfinity: "Infinity", negativeInfinity: "-Infinity", nan: "NaN")

        let input = SimpleScalarPropertiesInput(
            stringValue: nil
        )
        let encoder = ClientRuntime.JSONEncoder()
        encoder.dateEncodingStrategy = .secondsSince1970
        encoder.nonConformingFloatEncodingStrategy = .convertToString(positiveInfinity: "Infinity", negativeInfinity: "-Infinity", nan: "NaN")
        let context = HttpContextBuilder()
                      .withEncoder(value: encoder)
                      .withMethod(value: .put)
                      .build()
        var operationStack = OperationStack<SimpleScalarPropertiesInput, SimpleScalarPropertiesOutput>(id: "RestJsonDoesntSerializeNullStructureValues")
        operationStack.initializeStep.intercept(position: .after, middleware: ClientRuntime.URLPathMiddleware<SimpleScalarPropertiesInput, SimpleScalarPropertiesOutput>(urlPrefix: urlPrefix, SimpleScalarPropertiesInput.urlPathProvider(_:)))
        operationStack.initializeStep.intercept(position: .after, middleware: ClientRuntime.URLHostMiddleware<SimpleScalarPropertiesInput, SimpleScalarPropertiesOutput>(host: hostOnly))
        operationStack.buildStep.intercept(position: .after, id: "RequestTestEndpointResolver") { (context, input, next) -> ClientRuntime.OperationOutput<SimpleScalarPropertiesOutput> in
            input.withMethod(context.getMethod())
            input.withPath(context.getPath())
            let host = "\(context.getHostPrefix() ?? "")\(context.getHost() ?? "")"
            input.withHost(host)
            return try await next.handle(context: context, input: input)
        }
        operationStack.serializeStep.intercept(position: .after, middleware: ClientRuntime.HeaderMiddleware<SimpleScalarPropertiesInput, SimpleScalarPropertiesOutput>(SimpleScalarPropertiesInput.headerProvider(_:)))
        operationStack.serializeStep.intercept(position: .after, middleware: ContentTypeMiddleware<SimpleScalarPropertiesInput, SimpleScalarPropertiesOutput>(contentType: "application/json"))
        operationStack.serializeStep.intercept(position: .after, middleware: ClientRuntime.BodyMiddleware<SimpleScalarPropertiesInput, SimpleScalarPropertiesOutput, ClientRuntime.JSONWriter>(documentWritingClosure: ClientRuntime.JSONReadWrite.documentWritingClosure(encoder: encoder), inputWritingClosure: JSONReadWrite.writingClosure()))
        operationStack.finalizeStep.intercept(position: .before, middleware: ClientRuntime.ContentLengthMiddleware())
        operationStack.deserializeStep.intercept(
            position: .after,
            middleware: MockDeserializeMiddleware<SimpleScalarPropertiesOutput>(
                id: "TestDeserializeMiddleware",
                responseClosure: responseClosure(decoder: decoder),
                callback: { context, actual in
                    try await self.assertEqual(expected, actual, { (expectedHttpBody, actualHttpBody) -> Void in
                        XCTAssertNotNil(actualHttpBody, "The actual ByteStream is nil")
                        XCTAssertNotNil(expectedHttpBody, "The expected ByteStream is nil")
                        try await self.genericAssertEqualHttpBodyData(expected: expectedHttpBody!, actual: actualHttpBody!, contentType: .json)
                    })
                    return OperationOutput(httpResponse: HttpResponse(body: ByteStream.noStream, statusCode: .ok), output: SimpleScalarPropertiesOutput())
                }
            )
        )
        _ = try await operationStack.handleMiddleware(context: context, input: input, next: MockHandler() { (context, request) in
            XCTFail("Deserialize was mocked out, this should fail")
            throw SmithyTestUtilError("Mock handler unexpectedly failed")
        })
    }
"""
        contents.shouldContainOnlyOnce(expectedContents)
    }

    @Test
    fun `it creates a unit test with a string to be converted to data`() {
        val contents = getTestFileContents("example", "StreamingTraitsRequestTest.swift", ctx.manifest)
        contents.shouldSyntacticSanityCheck()
        val expectedContents = """
    func testRestJsonStreamingTraitsWithBlob() async throws {
        let urlPrefix = urlPrefixFromHost(host: "")
        let hostOnly = hostOnlyFromHost(host: "")
        let expected = buildExpectedHttpRequest(
            method: .post,
            path: "/StreamingTraits",
            headers: [
                "Content-Type": "application/octet-stream",
                "X-Foo": "Foo"
            ],
            body: .stream(BufferedStream(data: Data(""${'"'}
            blobby blob blob
            ""${'"'}.utf8), isClosed: true)),
            host: "",
            resolvedHost: ""
        )

        let decoder = ClientRuntime.JSONDecoder()
        decoder.dateDecodingStrategy = .secondsSince1970
        decoder.nonConformingFloatDecodingStrategy = .convertFromString(positiveInfinity: "Infinity", negativeInfinity: "-Infinity", nan: "NaN")

        let input = StreamingTraitsInput(
            blob: .stream(BufferedStream(data: "blobby blob blob".data(using: .utf8)!, isClosed: true)),
            foo: "Foo"
        )
        let encoder = ClientRuntime.JSONEncoder()
        encoder.dateEncodingStrategy = .secondsSince1970
        encoder.nonConformingFloatEncodingStrategy = .convertToString(positiveInfinity: "Infinity", negativeInfinity: "-Infinity", nan: "NaN")
        let context = HttpContextBuilder()
                      .withEncoder(value: encoder)
                      .withMethod(value: .post)
                      .build()
        var operationStack = OperationStack<StreamingTraitsInput, StreamingTraitsOutput>(id: "RestJsonStreamingTraitsWithBlob")
        operationStack.initializeStep.intercept(position: .after, middleware: ClientRuntime.URLPathMiddleware<StreamingTraitsInput, StreamingTraitsOutput>(urlPrefix: urlPrefix, StreamingTraitsInput.urlPathProvider(_:)))
        operationStack.initializeStep.intercept(position: .after, middleware: ClientRuntime.URLHostMiddleware<StreamingTraitsInput, StreamingTraitsOutput>(host: hostOnly))
        operationStack.buildStep.intercept(position: .after, id: "RequestTestEndpointResolver") { (context, input, next) -> ClientRuntime.OperationOutput<StreamingTraitsOutput> in
            input.withMethod(context.getMethod())
            input.withPath(context.getPath())
            let host = "\(context.getHostPrefix() ?? "")\(context.getHost() ?? "")"
            input.withHost(host)
            return try await next.handle(context: context, input: input)
        }
        operationStack.serializeStep.intercept(position: .after, middleware: ClientRuntime.HeaderMiddleware<StreamingTraitsInput, StreamingTraitsOutput>(StreamingTraitsInput.headerProvider(_:)))
        operationStack.serializeStep.intercept(position: .after, middleware: ContentTypeMiddleware<StreamingTraitsInput, StreamingTraitsOutput>(contentType: "application/octet-stream"))
        operationStack.serializeStep.intercept(position: .after, middleware: ClientRuntime.BlobStreamBodyMiddleware<StreamingTraitsInput, StreamingTraitsOutput>(keyPath: \.blob))
        operationStack.finalizeStep.intercept(position: .before, middleware: ClientRuntime.ContentLengthMiddleware())
        operationStack.deserializeStep.intercept(
            position: .after,
            middleware: MockDeserializeMiddleware<StreamingTraitsOutput>(
                id: "TestDeserializeMiddleware",
                responseClosure: responseClosure(decoder: decoder),
                callback: { context, actual in
                    try await self.assertEqual(expected, actual, { (expectedHttpBody, actualHttpBody) -> Void in
                        XCTAssertNotNil(actualHttpBody, "The actual ByteStream is nil")
                        XCTAssertNotNil(expectedHttpBody, "The expected ByteStream is nil")
                        try await self.genericAssertEqualHttpBodyData(expected: expectedHttpBody!, actual: actualHttpBody!, contentType: .json)
                    })
                    return OperationOutput(httpResponse: HttpResponse(body: ByteStream.noStream, statusCode: .ok), output: StreamingTraitsOutput())
                }
            )
        )
        _ = try await operationStack.handleMiddleware(context: context, input: input, next: MockHandler() { (context, request) in
            XCTFail("Deserialize was mocked out, this should fail")
            throw SmithyTestUtilError("Mock handler unexpectedly failed")
        })
    }
"""
        contents.shouldContainOnlyOnce(expectedContents)
    }

    @Test
    fun `it creates unit test with an empty map`() {
        val contents = getTestFileContents("example", "HttpPrefixHeadersRequestTest.swift", ctx.manifest)
        contents.shouldSyntacticSanityCheck()
        val expectedContents = """
    func testRestJsonHttpPrefixHeadersAreNotPresent() async throws {
        let urlPrefix = urlPrefixFromHost(host: "")
        let hostOnly = hostOnlyFromHost(host: "")
        let expected = buildExpectedHttpRequest(
            method: .get,
            path: "/HttpPrefixHeaders",
            headers: [
                "X-Foo": "Foo"
            ],
            body: nil,
            host: "",
            resolvedHost: ""
        )

        let decoder = ClientRuntime.JSONDecoder()
        decoder.dateDecodingStrategy = .secondsSince1970
        decoder.nonConformingFloatDecodingStrategy = .convertFromString(positiveInfinity: "Infinity", negativeInfinity: "-Infinity", nan: "NaN")

        let input = HttpPrefixHeadersInput(
            foo: "Foo",
            fooMap: [:]

        )
        let encoder = ClientRuntime.JSONEncoder()
        encoder.dateEncodingStrategy = .secondsSince1970
        encoder.nonConformingFloatEncodingStrategy = .convertToString(positiveInfinity: "Infinity", negativeInfinity: "-Infinity", nan: "NaN")
        let context = HttpContextBuilder()
                      .withEncoder(value: encoder)
                      .withMethod(value: .get)
                      .build()
        var operationStack = OperationStack<HttpPrefixHeadersInput, HttpPrefixHeadersOutput>(id: "RestJsonHttpPrefixHeadersAreNotPresent")
        operationStack.initializeStep.intercept(position: .after, middleware: ClientRuntime.URLPathMiddleware<HttpPrefixHeadersInput, HttpPrefixHeadersOutput>(urlPrefix: urlPrefix, HttpPrefixHeadersInput.urlPathProvider(_:)))
        operationStack.initializeStep.intercept(position: .after, middleware: ClientRuntime.URLHostMiddleware<HttpPrefixHeadersInput, HttpPrefixHeadersOutput>(host: hostOnly))
        operationStack.buildStep.intercept(position: .after, id: "RequestTestEndpointResolver") { (context, input, next) -> ClientRuntime.OperationOutput<HttpPrefixHeadersOutput> in
            input.withMethod(context.getMethod())
            input.withPath(context.getPath())
            let host = "\(context.getHostPrefix() ?? "")\(context.getHost() ?? "")"
            input.withHost(host)
            return try await next.handle(context: context, input: input)
        }
<<<<<<< HEAD
        operationStack.serializeStep.intercept(position: .after, middleware: ClientRuntime.HeaderMiddleware<HttpPrefixHeadersInput, HttpPrefixHeadersOutput>())
        operationStack.deserializeStep.intercept(
            position: .after,
            middleware: MockDeserializeMiddleware<HttpPrefixHeadersOutput>(
                id: "TestDeserializeMiddleware",
                responseClosure: responseClosure(decoder: decoder),
                callback: { context, actual in
                    try await self.assertEqual(expected, actual)
                    return OperationOutput(httpResponse: HttpResponse(body: ByteStream.noStream, statusCode: .ok), output: HttpPrefixHeadersOutput())
                }
            )
        )
        _ = try await operationStack.handleMiddleware(context: context, input: input, next: MockHandler() { (context, request) in
=======
        operationStack.serializeStep.intercept(position: .after, middleware: ClientRuntime.HeaderMiddleware<HttpPrefixHeadersInput, HttpPrefixHeadersOutput>(HttpPrefixHeadersInput.headerProvider(_:)))
        operationStack.deserializeStep.intercept(position: .after,
                     middleware: MockDeserializeMiddleware<HttpPrefixHeadersOutput, HttpPrefixHeadersOutputError>(
                             id: "TestDeserializeMiddleware"){ context, actual in
            try await self.assertEqual(expected, actual)
            let response = HttpResponse(body: ByteStream.noStream, statusCode: .ok)
            let mockOutput = try await HttpPrefixHeadersOutput(httpResponse: response, decoder: nil)
            let output = OperationOutput<HttpPrefixHeadersOutput>(httpResponse: response, output: mockOutput)
            return output
        })
        _ = try await operationStack.handleMiddleware(context: context, input: input, next: MockHandler(){ (context, request) in
>>>>>>> a084a202
            XCTFail("Deserialize was mocked out, this should fail")
            throw SmithyTestUtilError("Mock handler unexpectedly failed")
        })
    }
"""
        contents.shouldContainOnlyOnce(expectedContents)
    }

    @Test
    fun `it creates a unit test for union shapes`() {
        val contents = getTestFileContents("example", "JsonUnionsRequestTest.swift", ctx.manifest)
        contents.shouldSyntacticSanityCheck()
        val expectedContents = """
    func testRestJsonSerializeStringUnionValue() async throws {
        let urlPrefix = urlPrefixFromHost(host: "")
        let hostOnly = hostOnlyFromHost(host: "")
        let expected = buildExpectedHttpRequest(
            method: .put,
            path: "/JsonUnions",
            headers: [
                "Content-Type": "application/json"
            ],
            body: .data(Data(""${'"'}
            {
                "contents": {
                    "stringValue": "foo"
                }
            }
            ""${'"'}.utf8)),
            host: "",
            resolvedHost: ""
        )

        let decoder = ClientRuntime.JSONDecoder()
        decoder.dateDecodingStrategy = .secondsSince1970
        decoder.nonConformingFloatDecodingStrategy = .convertFromString(positiveInfinity: "Infinity", negativeInfinity: "-Infinity", nan: "NaN")

        let input = JsonUnionsInput(
            contents: MyUnion.stringvalue("foo")

        )
        let encoder = ClientRuntime.JSONEncoder()
        encoder.dateEncodingStrategy = .secondsSince1970
        encoder.nonConformingFloatEncodingStrategy = .convertToString(positiveInfinity: "Infinity", negativeInfinity: "-Infinity", nan: "NaN")
        let context = HttpContextBuilder()
                      .withEncoder(value: encoder)
                      .withMethod(value: .put)
                      .build()
        var operationStack = OperationStack<JsonUnionsInput, JsonUnionsOutput>(id: "RestJsonSerializeStringUnionValue")
        operationStack.initializeStep.intercept(position: .after, middleware: ClientRuntime.URLPathMiddleware<JsonUnionsInput, JsonUnionsOutput>(urlPrefix: urlPrefix, JsonUnionsInput.urlPathProvider(_:)))
        operationStack.initializeStep.intercept(position: .after, middleware: ClientRuntime.URLHostMiddleware<JsonUnionsInput, JsonUnionsOutput>(host: hostOnly))
        operationStack.buildStep.intercept(position: .after, id: "RequestTestEndpointResolver") { (context, input, next) -> ClientRuntime.OperationOutput<JsonUnionsOutput> in
            input.withMethod(context.getMethod())
            input.withPath(context.getPath())
            let host = "\(context.getHostPrefix() ?? "")\(context.getHost() ?? "")"
            input.withHost(host)
            return try await next.handle(context: context, input: input)
        }
        operationStack.serializeStep.intercept(position: .after, middleware: ContentTypeMiddleware<JsonUnionsInput, JsonUnionsOutput>(contentType: "application/json"))
        operationStack.serializeStep.intercept(position: .after, middleware: ClientRuntime.BodyMiddleware<JsonUnionsInput, JsonUnionsOutput, ClientRuntime.JSONWriter>(documentWritingClosure: ClientRuntime.JSONReadWrite.documentWritingClosure(encoder: encoder), inputWritingClosure: JSONReadWrite.writingClosure()))
        operationStack.finalizeStep.intercept(position: .before, middleware: ClientRuntime.ContentLengthMiddleware())
        operationStack.deserializeStep.intercept(
            position: .after,
            middleware: MockDeserializeMiddleware<JsonUnionsOutput>(
                id: "TestDeserializeMiddleware",
                responseClosure: responseClosure(decoder: decoder),
                callback: { context, actual in
                    try await self.assertEqual(expected, actual, { (expectedHttpBody, actualHttpBody) -> Void in
                        XCTAssertNotNil(actualHttpBody, "The actual ByteStream is nil")
                        XCTAssertNotNil(expectedHttpBody, "The expected ByteStream is nil")
                        try await self.genericAssertEqualHttpBodyData(expected: expectedHttpBody!, actual: actualHttpBody!, contentType: .json)
                    })
                    return OperationOutput(httpResponse: HttpResponse(body: ByteStream.noStream, statusCode: .ok), output: JsonUnionsOutput())
                }
            )
        )
        _ = try await operationStack.handleMiddleware(context: context, input: input, next: MockHandler() { (context, request) in
            XCTFail("Deserialize was mocked out, this should fail")
            throw SmithyTestUtilError("Mock handler unexpectedly failed")
        })
    }
"""
        contents.shouldContainOnlyOnce(expectedContents)
    }

    @Test
    fun `it creates a unit test for recursive shapes`() {
        val contents = getTestFileContents("example", "RecursiveShapesRequestTest.swift", ctx.manifest)
        contents.shouldSyntacticSanityCheck()
        val expectedContents = """
    func testRestJsonRecursiveShapes() async throws {
        let urlPrefix = urlPrefixFromHost(host: "")
        let hostOnly = hostOnlyFromHost(host: "")
        let expected = buildExpectedHttpRequest(
            method: .put,
            path: "/RecursiveShapes",
            headers: [
                "Content-Type": "application/json"
            ],
            body: .data(Data(""${'"'}
            {
                "nested": {
                    "foo": "Foo1",
                    "nested": {
                        "bar": "Bar1",
                        "recursiveMember": {
                            "foo": "Foo2",
                            "nested": {
                                "bar": "Bar2"
                            }
                        }
                    }
                }
            }
            ""${'"'}.utf8)),
            host: "",
            resolvedHost: ""
        )

        let decoder = ClientRuntime.JSONDecoder()
        decoder.dateDecodingStrategy = .secondsSince1970
        decoder.nonConformingFloatDecodingStrategy = .convertFromString(positiveInfinity: "Infinity", negativeInfinity: "-Infinity", nan: "NaN")

        let input = RecursiveShapesInput(
            nested: RecursiveShapesInputOutputNested1(
                foo: "Foo1",
                nested: RecursiveShapesInputOutputNested2(
                    bar: "Bar1",
                    recursiveMember: RecursiveShapesInputOutputNested1(
                        foo: "Foo2",
                        nested: RecursiveShapesInputOutputNested2(
                            bar: "Bar2"
                        )
                    )
                )
            )
        )
        let encoder = ClientRuntime.JSONEncoder()
        encoder.dateEncodingStrategy = .secondsSince1970
        encoder.nonConformingFloatEncodingStrategy = .convertToString(positiveInfinity: "Infinity", negativeInfinity: "-Infinity", nan: "NaN")
        let context = HttpContextBuilder()
                      .withEncoder(value: encoder)
                      .withMethod(value: .put)
                      .build()
        var operationStack = OperationStack<RecursiveShapesInput, RecursiveShapesOutput>(id: "RestJsonRecursiveShapes")
        operationStack.initializeStep.intercept(position: .after, middleware: ClientRuntime.URLPathMiddleware<RecursiveShapesInput, RecursiveShapesOutput>(urlPrefix: urlPrefix, RecursiveShapesInput.urlPathProvider(_:)))
        operationStack.initializeStep.intercept(position: .after, middleware: ClientRuntime.URLHostMiddleware<RecursiveShapesInput, RecursiveShapesOutput>(host: hostOnly))
        operationStack.buildStep.intercept(position: .after, id: "RequestTestEndpointResolver") { (context, input, next) -> ClientRuntime.OperationOutput<RecursiveShapesOutput> in
            input.withMethod(context.getMethod())
            input.withPath(context.getPath())
            let host = "\(context.getHostPrefix() ?? "")\(context.getHost() ?? "")"
            input.withHost(host)
            return try await next.handle(context: context, input: input)
        }
        operationStack.serializeStep.intercept(position: .after, middleware: ContentTypeMiddleware<RecursiveShapesInput, RecursiveShapesOutput>(contentType: "application/json"))
        operationStack.serializeStep.intercept(position: .after, middleware: ClientRuntime.BodyMiddleware<RecursiveShapesInput, RecursiveShapesOutput, ClientRuntime.JSONWriter>(documentWritingClosure: ClientRuntime.JSONReadWrite.documentWritingClosure(encoder: encoder), inputWritingClosure: JSONReadWrite.writingClosure()))
        operationStack.finalizeStep.intercept(position: .before, middleware: ClientRuntime.ContentLengthMiddleware())
        operationStack.deserializeStep.intercept(
            position: .after,
            middleware: MockDeserializeMiddleware<RecursiveShapesOutput>(
                id: "TestDeserializeMiddleware",
                responseClosure: responseClosure(decoder: decoder),
                callback: { context, actual in
                    try await self.assertEqual(expected, actual, { (expectedHttpBody, actualHttpBody) -> Void in
                        XCTAssertNotNil(actualHttpBody, "The actual ByteStream is nil")
                        XCTAssertNotNil(expectedHttpBody, "The expected ByteStream is nil")
                        try await self.genericAssertEqualHttpBodyData(expected: expectedHttpBody!, actual: actualHttpBody!, contentType: .json)
                    })
                    return OperationOutput(httpResponse: HttpResponse(body: ByteStream.noStream, statusCode: .ok), output: RecursiveShapesOutput())
                }
            )
        )
        _ = try await operationStack.handleMiddleware(context: context, input: input, next: MockHandler() { (context, request) in
            XCTFail("Deserialize was mocked out, this should fail")
            throw SmithyTestUtilError("Mock handler unexpectedly failed")
        })
    }
"""
        contents.shouldContainOnlyOnce(expectedContents)
    }

    @Test
    fun `it creates a unit test for inline document`() {
        val contents = getTestFileContents("example", "InlineDocumentRequestTest.swift", ctx.manifest)
        contents.shouldSyntacticSanityCheck()
        val expectedContents = """
    func testInlineDocumentInput() async throws {
        let urlPrefix = urlPrefixFromHost(host: "")
        let hostOnly = hostOnlyFromHost(host: "")
        let expected = buildExpectedHttpRequest(
            method: .put,
            path: "/InlineDocument",
            headers: [
                "Content-Type": "application/json"
            ],
            body: .data(Data(""${'"'}
            {
                "stringValue": "string",
                "documentValue": {
                    "foo": "bar"
                }
            }
            ""${'"'}.utf8)),
            host: "",
            resolvedHost: ""
        )

        let decoder = ClientRuntime.JSONDecoder()
        decoder.dateDecodingStrategy = .secondsSince1970
        decoder.nonConformingFloatDecodingStrategy = .convertFromString(positiveInfinity: "Infinity", negativeInfinity: "-Infinity", nan: "NaN")

        let input = InlineDocumentInput(
            documentValue: try decoder.decode(Document.self, from:
                ""${'"'}
                {
                    "foo": "bar"
                }
                ""${'"'}.data(using: .utf8)!)
                ,
                stringValue: "string"
            )
            let encoder = ClientRuntime.JSONEncoder()
            encoder.dateEncodingStrategy = .secondsSince1970
            encoder.nonConformingFloatEncodingStrategy = .convertToString(positiveInfinity: "Infinity", negativeInfinity: "-Infinity", nan: "NaN")
            let context = HttpContextBuilder()
                          .withEncoder(value: encoder)
                          .withMethod(value: .put)
                          .build()
            var operationStack = OperationStack<InlineDocumentInput, InlineDocumentOutput>(id: "InlineDocumentInput")
            operationStack.initializeStep.intercept(position: .after, middleware: ClientRuntime.URLPathMiddleware<InlineDocumentInput, InlineDocumentOutput>(urlPrefix: urlPrefix, InlineDocumentInput.urlPathProvider(_:)))
            operationStack.initializeStep.intercept(position: .after, middleware: ClientRuntime.URLHostMiddleware<InlineDocumentInput, InlineDocumentOutput>(host: hostOnly))
            operationStack.buildStep.intercept(position: .after, id: "RequestTestEndpointResolver") { (context, input, next) -> ClientRuntime.OperationOutput<InlineDocumentOutput> in
                input.withMethod(context.getMethod())
                input.withPath(context.getPath())
                let host = "\(context.getHostPrefix() ?? "")\(context.getHost() ?? "")"
                input.withHost(host)
                return try await next.handle(context: context, input: input)
            }
            operationStack.serializeStep.intercept(position: .after, middleware: ContentTypeMiddleware<InlineDocumentInput, InlineDocumentOutput>(contentType: "application/json"))
            operationStack.serializeStep.intercept(position: .after, middleware: ClientRuntime.BodyMiddleware<InlineDocumentInput, InlineDocumentOutput, ClientRuntime.JSONWriter>(documentWritingClosure: ClientRuntime.JSONReadWrite.documentWritingClosure(encoder: encoder), inputWritingClosure: JSONReadWrite.writingClosure()))
            operationStack.finalizeStep.intercept(position: .before, middleware: ClientRuntime.ContentLengthMiddleware())
            operationStack.deserializeStep.intercept(
                position: .after,
                middleware: MockDeserializeMiddleware<InlineDocumentOutput>(
                    id: "TestDeserializeMiddleware",
                    responseClosure: responseClosure(decoder: decoder),
                    callback: { context, actual in
                        try await self.assertEqual(expected, actual, { (expectedHttpBody, actualHttpBody) -> Void in
                            XCTAssertNotNil(actualHttpBody, "The actual ByteStream is nil")
                            XCTAssertNotNil(expectedHttpBody, "The expected ByteStream is nil")
                            try await self.genericAssertEqualHttpBodyData(expected: expectedHttpBody!, actual: actualHttpBody!, contentType: .json)
                        })
                        return OperationOutput(httpResponse: HttpResponse(body: ByteStream.noStream, statusCode: .ok), output: InlineDocumentOutput())
                    }
                )
            )
            _ = try await operationStack.handleMiddleware(context: context, input: input, next: MockHandler() { (context, request) in
                XCTFail("Deserialize was mocked out, this should fail")
                throw SmithyTestUtilError("Mock handler unexpectedly failed")
            })
        }
"""
        contents.shouldContainOnlyOnce(expectedContents)
    }

    @Test
    fun `it creates a unit test for inline document as payload`() {
        val contents = getTestFileContents("example", "InlineDocumentAsPayloadRequestTest.swift", ctx.manifest)
        contents.shouldSyntacticSanityCheck()
        val expectedContents = """
    func testInlineDocumentAsPayloadInput() async throws {
        let urlPrefix = urlPrefixFromHost(host: "")
        let hostOnly = hostOnlyFromHost(host: "")
        let expected = buildExpectedHttpRequest(
            method: .put,
            path: "/InlineDocumentAsPayload",
            headers: [
                "Content-Type": "application/json"
            ],
            body: .data(Data(""${'"'}
            {
                "foo": "bar"
            }
            ""${'"'}.utf8)),
            host: "",
            resolvedHost: ""
        )

        let decoder = ClientRuntime.JSONDecoder()
        decoder.dateDecodingStrategy = .secondsSince1970
        decoder.nonConformingFloatDecodingStrategy = .convertFromString(positiveInfinity: "Infinity", negativeInfinity: "-Infinity", nan: "NaN")

        let input = InlineDocumentAsPayloadInput(
            documentValue: try decoder.decode(Document.self, from:
                ""${'"'}
                {
                    "foo": "bar"
                }
                ""${'"'}.data(using: .utf8)!)

            )
            let encoder = ClientRuntime.JSONEncoder()
            encoder.dateEncodingStrategy = .secondsSince1970
            encoder.nonConformingFloatEncodingStrategy = .convertToString(positiveInfinity: "Infinity", negativeInfinity: "-Infinity", nan: "NaN")
            let context = HttpContextBuilder()
                          .withEncoder(value: encoder)
                          .withMethod(value: .put)
                          .build()
            var operationStack = OperationStack<InlineDocumentAsPayloadInput, InlineDocumentAsPayloadOutput>(id: "InlineDocumentAsPayloadInput")
            operationStack.initializeStep.intercept(position: .after, middleware: ClientRuntime.URLPathMiddleware<InlineDocumentAsPayloadInput, InlineDocumentAsPayloadOutput>(urlPrefix: urlPrefix, InlineDocumentAsPayloadInput.urlPathProvider(_:)))
            operationStack.initializeStep.intercept(position: .after, middleware: ClientRuntime.URLHostMiddleware<InlineDocumentAsPayloadInput, InlineDocumentAsPayloadOutput>(host: hostOnly))
            operationStack.buildStep.intercept(position: .after, id: "RequestTestEndpointResolver") { (context, input, next) -> ClientRuntime.OperationOutput<InlineDocumentAsPayloadOutput> in
                input.withMethod(context.getMethod())
                input.withPath(context.getPath())
                let host = "\(context.getHostPrefix() ?? "")\(context.getHost() ?? "")"
                input.withHost(host)
                return try await next.handle(context: context, input: input)
            }
            operationStack.serializeStep.intercept(position: .after, middleware: ContentTypeMiddleware<InlineDocumentAsPayloadInput, InlineDocumentAsPayloadOutput>(contentType: "application/json"))
            operationStack.serializeStep.intercept(position: .after, middleware: ClientRuntime.PayloadBodyMiddleware<InlineDocumentAsPayloadInput, InlineDocumentAsPayloadOutput, ClientRuntime.Document, ClientRuntime.JSONWriter>(documentWritingClosure: ClientRuntime.JSONReadWrite.documentWritingClosure(encoder: encoder), inputWritingClosure: JSONReadWrite.writingClosure(), keyPath: \.documentValue, defaultBody: "{}"))
            operationStack.finalizeStep.intercept(position: .before, middleware: ClientRuntime.ContentLengthMiddleware())
            operationStack.deserializeStep.intercept(
                position: .after,
                middleware: MockDeserializeMiddleware<InlineDocumentAsPayloadOutput>(
                    id: "TestDeserializeMiddleware",
                    responseClosure: responseClosure(decoder: decoder),
                    callback: { context, actual in
                        try await self.assertEqual(expected, actual, { (expectedHttpBody, actualHttpBody) -> Void in
                            XCTAssertNotNil(actualHttpBody, "The actual ByteStream is nil")
                            XCTAssertNotNil(expectedHttpBody, "The expected ByteStream is nil")
                            try await self.genericAssertEqualHttpBodyData(expected: expectedHttpBody!, actual: actualHttpBody!, contentType: .json)
                        })
                        return OperationOutput(httpResponse: HttpResponse(body: ByteStream.noStream, statusCode: .ok), output: InlineDocumentAsPayloadOutput())
                    }
                )
            )
            _ = try await operationStack.handleMiddleware(context: context, input: input, next: MockHandler() { (context, request) in
                XCTFail("Deserialize was mocked out, this should fail")
                throw SmithyTestUtilError("Mock handler unexpectedly failed")
            })
        }
    }
"""
        contents.shouldContainOnlyOnce(expectedContents)
    }
}<|MERGE_RESOLUTION|>--- conflicted
+++ resolved
@@ -446,8 +446,7 @@
             input.withHost(host)
             return try await next.handle(context: context, input: input)
         }
-<<<<<<< HEAD
-        operationStack.serializeStep.intercept(position: .after, middleware: ClientRuntime.HeaderMiddleware<HttpPrefixHeadersInput, HttpPrefixHeadersOutput>())
+        operationStack.serializeStep.intercept(position: .after, middleware: ClientRuntime.HeaderMiddleware<HttpPrefixHeadersInput, HttpPrefixHeadersOutput>(HttpPrefixHeadersInput.headerProvider(_:)))
         operationStack.deserializeStep.intercept(
             position: .after,
             middleware: MockDeserializeMiddleware<HttpPrefixHeadersOutput>(
@@ -460,19 +459,6 @@
             )
         )
         _ = try await operationStack.handleMiddleware(context: context, input: input, next: MockHandler() { (context, request) in
-=======
-        operationStack.serializeStep.intercept(position: .after, middleware: ClientRuntime.HeaderMiddleware<HttpPrefixHeadersInput, HttpPrefixHeadersOutput>(HttpPrefixHeadersInput.headerProvider(_:)))
-        operationStack.deserializeStep.intercept(position: .after,
-                     middleware: MockDeserializeMiddleware<HttpPrefixHeadersOutput, HttpPrefixHeadersOutputError>(
-                             id: "TestDeserializeMiddleware"){ context, actual in
-            try await self.assertEqual(expected, actual)
-            let response = HttpResponse(body: ByteStream.noStream, statusCode: .ok)
-            let mockOutput = try await HttpPrefixHeadersOutput(httpResponse: response, decoder: nil)
-            let output = OperationOutput<HttpPrefixHeadersOutput>(httpResponse: response, output: mockOutput)
-            return output
-        })
-        _ = try await operationStack.handleMiddleware(context: context, input: input, next: MockHandler(){ (context, request) in
->>>>>>> a084a202
             XCTFail("Deserialize was mocked out, this should fail")
             throw SmithyTestUtilError("Mock handler unexpectedly failed")
         })
